---
layout: layout.pug
navigationTitle: Overview
title:
menuWeight: 0
excerpt:
---

## Components

The following components work together to deploy and maintain the service.

- Mesos

  Mesos is the foundation of the DC/OS cluster. Everything launched within the cluster is allocated resources and managed by Mesos. A typical Mesos cluster has one or three Masters that manage resources for the entire cluster. On DC/OS, the machines running the Mesos Masters will typically run other cluster services as well, such as Marathon and Cosmos, as local system processes. Separately from the Master machines are the Agent machines, which are where in-cluster processes are run. For more information on Mesos architecture, see the [Apache Mesos documentation](https://mesos.apache.org/documentation/latest/architecture/). For more information on DC/OS architecture, see the [DC/OS architecture documentation](https://docs.mesosphere.com/1.9/overview/architecture/).

- ZooKeeper

  ZooKeeper is a common foundation for DC/OS system components, like Marathon and Mesos. It provides distributed key-value storage for configuration, synchronization, name registration, and cluster state storage. DC/OS comes with ZooKeeper installed by default, typically with one instance per DC/OS master.

  SDK Schedulers use the default ZooKeeper instance to store persistent state across restarts (under znodes named `dcos-service-<svcname>`). This allows Schedulers to be killed at any time and continue where they left off.

  **Note:** SDK Schedulers currently require ZooKeeper, but any persistent configuration storage (such as etcd) could fit this role. ZooKeeper is a convenient default because it is always present in DC/OS clusters.

- Marathon

  Marathon is the "init system" of a DC/OS cluster. Marathon launches tasks in the cluster and keeps them running. From the perspective of Mesos, Marathon is itself another Scheduler running its own tasks. Marathon is more general than SDK Schedulers and mainly focuses on tasks that don't require managing local persistent state. SDK services rely on Marathon to run the Scheduler and to provide it with a configuration via environment variables. The Scheduler, however, maintains its own service tasks without any direct involvement by Marathon.

- Scheduler

  The Scheduler is the "management layer" of the service. It launches the service nodes and keeps them running. It also exposes endpoints to allow end users to control the service and diagnose problems. The Scheduler is kept online by the cluster's "init system", Marathon. The Scheduler itself is effectively a Java application that is configured via environment variables provided by Marathon.

- Packaging

  SDK services are packaged for deployment on DC/OS. DC/OS packages follow the [Universe schema](https://github.com/mesosphere/universe), which defines how packages expose customization options at initial installation. When a package is installed on the cluster, the packaging service (named 'Cosmos') creates a Marathon app that contains a rendered version of the `marathon.json.mustache` template provided by the package. For an SDK service, this Marathon app is the Scheduler for the service.

For further discussion of DC/OS components, see the [architecture documentation](https://docs.mesosphere.com/1.9/overview/architecture/components/).

## Deployment

Internally, the SDK treats "Deployment" as moving from one state to another state. By this definition, "Deployment" applies to many scenarios:

- When a service is first installed, deployment is moving from a null configuration to a deployed configuration.
- When the deployed configuration is changed by editing an environment variable in the Scheduler, deployment is moving from an initial running configuration to a new proposed configuration.

In this section, we'll describe how these scenarios are handled by the Scheduler.

### Initial Install

This is the flow for deploying a new service:

#### Steps handled by the DC/OS cluster

1. The user runs `dcos package install <package-name>` in the DC/OS CLI or clicks `Install` for a given package on the DC/OS Dashboard.

1. A request is sent to the Cosmos packaging service to deploy the requested package along with a set of configuration options.

1. Cosmos creates a Marathon app definition by rendering the package's `marathon.json.mustache` with the configuration options provided in the request. In the case of an SDK service, this app represents the service's Scheduler. Cosmos queries Marathon to create the app.

1. Marathon launches the service's Scheduler somewhere in the cluster using the rendered app definition provided by Cosmos.

1. The service Scheduler is launched. From this point onwards, the SDK handles deployment.

#### Steps handled by the Scheduler

The service Scheduler's `main()` function is run like any other Java application. The Scheduler starts with the following state:

- A `svc.yml` template that represents the service configuration.
- Environment variables provided by Marathon, to be applied onto the `svc.yml` template.
- Any custom logic implemented by the service developer in their Main function (we'll be assuming this is left with defaults for the purposes of this explanation).

1. The `svc.yml` template is rendered using the environment variables provided by Marathon.

1. The rendered `svc.yml` "Service Spec" contains the host/port for the ZooKeeper instance, which the Scheduler uses for persistent configuration/state storage. The default is `master.mesos:2181`, but may be manually configured to use a different ZooKeeper instance. The Scheduler always stores its information under a znode named `dcos-service-<svcname>`.

1. The Scheduler connects to that ZooKeeper instance and checks to see if it has previously stored a Mesos Framework ID for itself.

  - If the Framework ID is present, the Scheduler will attempt to reconnect to Mesos using that ID. This may result in a "[Framework has been removed](#framework-has-been-removed)" error if Mesos doesn't recognize that Framework ID, indicating an incomplete uninstall.

  - If the Framework ID is not present, the Scheduler will attempt to register with Mesos as a Framework. Assuming this is successful, the resulting Framework ID is then immediately stored.

1. Now that the Scheduler has registered as a Mesos Framework, it is able to start interacting with Mesos and receiving offers. When this begins, Schedulers using the SDK will begin running the [Offer Cycle](#offer-cycle) and deploying the service. See that section for more information.

1. The Scheduler retrieves its deployed task state from ZooKeeper and finds that there are tasks that should be launched. This is the first launch, so all tasks need to be launched.

1. The Scheduler deploys those missing tasks through the Mesos offer cycle using a [Deployment Plan](#plans) to determine the ordering of that deployment.

1. Once the Scheduler has launched the missing tasks, its current configuration should match the desired configuration defined by the "Service Spec" extracted from `svc.yml`.

    1. When the current configuration matches the desired configuration, the Scheduler will tell Mesos to suspend sending new offers, as there's nothing to be done.
    1. The Scheduler idles until it receives an RPC from Mesos notifying it of a task status change, it receives an RPC from an end user against one of its HTTP APIs, or until it is killed by Marathon as the result of a configuration change.

### Reconfiguration

This is the flow for reconfiguring a DC/OS service either in order to update specific configuration values, or to upgrade it to a new package version.

#### Steps handled by the DC/OS cluster

1. The user edits the Scheduler's environment variables either using the Scheduler CLI's `update` command or via the DC/OS GUI.
1. The DC/OS package manager instructs Marathon to kill the current Scheduler and launch a new Scheduler with the updated environment variables.

#### Steps handled by the Scheduler

As with initial install above, at this point the Scheduler is re-launched with the same three sources of information it had before:
- `svc.yml` template.
- New environment variables.
- Custom logic implemented by the service developer (if any).

In addition, the Scheduler now has a fourth piece:
- Preexisting state in ZooKeeper

Scheduler reconfiguration is slightly different from initial deployment because the Scheduler is now comparing its current state to a non-empty prior state and determining what needs to be changed.

1. After the Scheduler has rendered its `svc.yml` against the new environment variables, it has two Service Specs, reflecting two different configurations.
    1. The Service Spec that was just rendered, reflecting the configuration change.
    1. The prior Service Spec (or "Target Configuration") that was previously stored in ZooKeeper.
1. The Scheduler automatically compares the changes between the old and new Service Specs.
    1. __Change validation__: Certain changes, such as editing volumes and scale-down, are not currently supported because they are complicated and dangerous to get wrong.
        - If an invalid change is detected, the Scheduler will send an error message and refuse to proceed until the user has reverted the change by relaunching the Scheduler app in Marathon with the prior config.
        - If the changes are valid, the new configuration is stored in ZooKeeper as the new Target Configuration and the change deployment proceeds as described below.
    1. __Change deployment__: The Scheduler produces a `diff` between the current state and some future state, including all of the Mesos calls (reserve, unreserve, launch, destroy, etc.) needed to get there. For example, if the number of tasks has been increased, then the Scheduler will launch the correct number of new tasks. If a task configuration setting has been changed, the Scheduler will deploy that change to the relevant affected tasks by relaunching them. Tasks that aren't affected by the configuration change will be left as-is.
    1. __Custom update logic__: Some services may have defined a [custom `update` Plan](#custom-update-plan) in its `svc.yml`, in cases where different logic is needed for an update/upgrade than is needed for the initial deployment. When a custom `update` plan is defined, the Scheduler will automatically use this Plan, instead of the default `deploy` Plan, when rolling out an update to the service.

### Uninstall

This is the flow for uninstalling a DC/OS service.

#### Steps handled by the cluster

1. The user uses the DC/OS CLI's `dcos package uninstall` command to uninstall the service.
1. The DC/OS package manager instructs Marathon to kill the current Scheduler and to launch a new Scheduler with the environment variable `SDK_UNINSTALL` set to "true".

#### Steps handled by the Scheduler

When started in uninstall mode, the Scheduler performs the following actions:
- Any Mesos resource reservations are unreserved.
  - **Warning**: Any data stored in reserved disk resources will be irretrievably lost.
- Preexisting state in ZooKeeper is deleted.

## Offer Cycle

The Offer Cycle is a core Mesos concept and often a source of confusion when running services on Mesos.

Mesos will periodically notify subscribed Schedulers of resources in the cluster. Schedulers are expected to either accept the offered resources or decline them. In this structure, Schedulers never have a complete picture of the cluster, they only know about what's being explicitly offered to them at any given time. This allows Mesos the option of only advertising certain resources to specific Schedulers, without requiring any changes on the Scheduler's end, but it also means that the Scheduler cannot deterministically know whether it's seen everything that's available in the cluster.

Schedulers written using the SDK perform the following operations as Offers are received from Mesos:

1. __Task Reconciliation__: Mesos is the source of truth for what is running on the cluster. Task Reconciliation allows Mesos to convey the status of all tasks being managed by the service. The Scheduler will request a Task Reconciliation during initial startup, and Mesos will then send the current status of that Scheduler's tasks. This allows the Scheduler to catch up with any potential status changes to its tasks that occurred after the Scheduler was last running. A common pattern in Mesos is to jealously guard most of what it knows about tasks, so this only contains status information, not general task information. The Scheduler keeps its own copy of what it knows about tasks in ZooKeeper. During an initial deployment this process is very fast as no tasks have been launched yet.
1. __Offer Acceptance__: Once the Scheduler has finished Task Reconciliation, it will start evaluating the resource offers it receives to determine if any match the requirements of the next task(s) to be launched. At this point, users on small clusters may find that the Scheduler isn't launching tasks. This is generally because the Scheduler isn't able to find offered machines with enough room to fit the tasks. To fix this, add more/bigger machines to the cluster, or reduce the requirements of the service.
1. __Resource Cleanup__: The Offers provided by Mesos include reservation information if those resources were previously reserved by the Scheduler. The Scheduler will automatically request that any unrecognized but reserved resources be automatically unreserved. This can come up in a few situations, for example, if an agent machine went away for several days and then came back, its resources may still be considered reserved by Mesos as reserved by the service, while the Scheduler has already moved on and doesn't know about it anymore. At this point, the Scheduler will automatically clean up those resources.

SDK Schedulers will automatically notify Mesos to stop sending offers, or "suspend" offers, when the Scheduler doesn't have any work to do. For example, once a service deployment has completed, the Scheduler will request that offers be suspended. If the Scheduler is later notified that a task has exited via a status update, the Scheduler will resume offers in order to redeploy that task back where it was. This is done by waiting for the offer that matches that task's reservation, and then launching the task against those resources once more.

## Pods

A Task generally maps to a single process within the service. A Pod is a collection of colocated Tasks that share an environment. All Tasks in a Pod will come up and go down together. Therefore, most maintenance operations against the service are at [Pod granularity](#pod-operations) rather than Task granularity.

## Plans

The Scheduler organizes its work into a list of Plans. Every SDK Scheduler has at least a Deployment Plan and a [Recovery Plan](#recovery-plan), but other Plans may also be added for things like custom Backup and Restore operations. The Deployment Plan is in charge of performing an initial deployment of the service. It is also used for rolling out configuration changes to the service (or in more abstract terms, handling the transition needed to get the service from some state to another state), unless the service developer provided a [custom `update` Plan](#custom-update-plan). The Recovery Plan is in charge of relaunching any exited tasks that should always be running.

Plans have a fixed three-level hierarchy. Plans contain Phases, and Phases contain Steps.

For example, let's imagine a service with two `index` nodes and three `data` nodes. The Plan structure for a Scheduler in this configuration could look like this:

- Deployment Plan (`deploy`)
    - Index Node Phase
        - Index Node 0 Step
        - Index Node 1 Step
    - Data Node Phase
        - Data Node 0 Step
        - Data Node 1 Step
        - Data Node 2 Step
- Custom Update Plan (`update`)
    - _(custom logic, if any, for rolling out a config update or software upgrade)_
- Recovery Plan (`recovery`)
    - _(phases and steps are autogenerated as failures occur)_
- Index Backup Plan
    - Run Reindex Phase
        - Index Node 0 Step
        - Index Node 1 Step
    - Upload Data Phase
        - Index Node 0 Step
        - Index Node 1 Step
- Data Backup Plan
    - Data Backup Phase
        - Data Node 0 Step
        - Data Node 1 Step
        - Data Node 2 Step

As you can see, in addition to the default Deployment and Recovery Plans, this Scheduler also has a custom Update Plan which provides custom logic for rolling out a change to the service. If a custom plan is not defined then the Deployment Plan is used for this scenario. In addition, the service defines auxiliary Plans that support other custom behavior, specifically one Plan that handles backing up Index nodes, and another for that backs up Data nodes. In practice, there would likely also be Plans for restoring these backups. These auxiliary Plans could all be invoked manually by an operator, and may include additional parameters such as credentials or a backup location. Those are omitted here for brevity.

In short, Plans are the SDK's abstraction for a sequence of tasks to be performed by the Scheduler. By default, these include deploying and maintaining the cluster, but additional maintenance operations may also be fit into this structure.

### Custom Update Plan

By default, the service will use the Deployment Plan when rolling out a configuration change or software upgrade, but some services may need custom logic in this scenario, in which case the service developer may have defined a custom plan named `update`.

### Recovery Plan

The other default Plan is the Recovery Plan, which handles bringing back failed tasks. The Recovery Plan listens for offers that can be used to bring back those tasks and then relaunches tasks against those offers.

The Scheduler learns whether a task has failed by receiving Task Status updates from Mesos. Task Status updates can be sent during startup to let the scheduler know when a task has started running, to know when the task has exited successfully, or to know when the cluster has lost contact with the machine hosting that task.

When it receives a Task Status update, the Scheduler decides whether a given update indicates a task that needs to be relaunched. When a task must be relaunched, the Scheduler will wait on the Offer cycle.

#### Permanent and temporary recovery

There are two types of recovery, permanent and temporary. The difference is mainly whether the task being recovered should stay on the same machine, and the side effects that result from that.

- __Temporary__ recovery:
    - Temporary recovery is triggered when there is a hiccup in the task or the host machine.
    - Recovery involves relaunching the task on the same machine as before.
    - Recovery occurs automatically.
    - Any data in the task's persistent volumes survives the outage.
    - May be manually triggered by a `pod restart` command.
- __Permanent__ recovery:
    - Permanent recovery can be requested when the host machine fails permanently or when the host machine is scheduled for downtime.
    - Recovery involves discarding any persistent volumes that the pod once had on the host machine.
    - Recovery only occurs in response to a manual `pod replace` command (or operators may build their own tooling to invoke the replace command).

Triggering a permanent recovery is a destructive operation, as it discards any prior persistent volumes for the pod being recovered. This is desirable when the operator knows that the previous machine isn't coming back. For safety's sake, permanent recovery is currently not automatically triggered by the SDK itself.

## Persistent Volumes

The SDK was created to help simplify the complexity of dealing with persistent volumes. SDK services currently treat volumes as tied to specific agent machines, as one might have in a datacenter with local drives in each system. While EBS or SAN volumes, for instance, can be re-mounted and reused across machines, this isn't yet supported in the SDK.

Volumes are advertised as resources by Mesos, and Mesos offers multiple types of persistent volumes. The SDK supports two of these types: MOUNT volumes and ROOT volumes.

- __ROOT__ volumes:
    - Use a shared filesystem tree.
    - Share I/O with anything else on that filesystem.
    - Are supported by default in new deployments and do not require additional cluster-level configuration.
    - Are allocated exactly the amount of disk space that was requested.
- __MOUNT__ volumes:
    - Use a dedicated partition.
    - Have dedicated I/O for the partition.
    - Require [additional configuration](https://docs.mesosphere.com/1.9/storage/mount-disk-resources/) when setting up the DC/OS cluster.
    - Are allocated the entire partition, so allocated space can far exceed what was originally requested. MOUNT volumes cannot be further subdivided between services.

The fact that MOUNT volumes cannot be subdivided between services means that if multiple services are deployed with MOUNT volumes, they can quickly be unable to densely colocate within the cluster unless many MOUNT volumes are created on each agent. Let's look at the following deployment scenario across three DC/OS agent machines, each with two enabled MOUNT volumes labeled A and B:

```
Agent 1: A B
Agent 2: A B
Agent 3: A B
```

Now we install a service X with two nodes that each use one mount volume. The service consumes volume A on agents 1 and 3:

```
Agent 1: X B
Agent 2: A B
Agent 3: X B
```

Now a service Y is installed with two nodes that each use two mount volumes. The service consumes volume A and B on agent 2, but then is stuck without being able to deploy anything else:

```
Agent 1: X B
Agent 2: Y Y
Agent 3: X B
```

Configuring `ROOT` vs `MOUNT` volumes may depend on the service. Some services will support customizing this setting when it is relevant, while others may assume one or the other.

## Virtual networks

<<<<<<< HEAD
The SDK allows pods to join virtual networks, with the `dcos` virtual network available by defualt. You can specify that a pod should join the virtual network by using the `networks` keyword in your YAML definition. Refer to [Developers Guide](../developer-guide.md) for more information about how to define virtual networks in your service.
=======
The SDK allows pods to join virtual networks, with the `dcos` virtual network available by defualt. You can specify that a pod should join the virtual network by using the `networks` keyword in your YAML definition. Refer to the [Developer Guide](../developer-guide/) for more information about how to define virtual networks in your service.
>>>>>>> 161563fc

When a pod is on a virtual network such as the `dcos`:
  * Every pod gets its own IP address and its own array of ports.
  * Pods do not use the ports on the host machine.
  * Pod IP addresses can be resolved with the DNS: `<task_name>.<service_name>.autoip.dcos.thisdcos.directory`.
<<<<<<< HEAD
  * You can also pass labels while invoking CNI plugins. Refer to [Developers Guide](../developer-guide.md) for more information about adding CNI labels.
=======
  * You can also pass labels while invoking CNI plugins. Refer to the [Developer Guide](../developer-guide/) for more information about adding CNI labels.
>>>>>>> 161563fc

## Secrets

Enterprise DC/OS provides a secrets store to enable access to sensitive data such as database passwords, private keys, and API tokens. DC/OS manages secure transportation of secret data, access control and authorization, and secure storage of secret content.

<<<<<<< HEAD
The content of a secret is copied and made available within the pod. The SDK allows secrets to be exposed to pods as a file and/or as an environment variable. Refer to [Developer Guide](../developer-guide.md) for more information about how DC/OS secrets are integration in SDK-based services. If the content of the secret is changed, the relevant pod needs to be restarted so that it can get updated content from the secret store.
=======
The content of a secret is copied and made available within the pod. The SDK allows secrets to be exposed to pods as a file and/or as an environment variable. Refer to the [Developer Guide](../developer-guide/) for more information about how DC/OS secrets are integrated into SDK-based services. If the content of the secret is changed, the relevant pod needs to be restarted so that it can get updated content from the secret store.
>>>>>>> 161563fc

**Note:** Secrets are available only in Enterprise DC/OS 1.10 onwards. [Learn more about the secrets store](https://docs.mesosphere.com/1.10/security/secrets/).


### Authorization for Secrets

The path of a secret defines which service IDs can have access to it. You can think of secret paths as namespaces. _Only_ services that are under the same namespace can read the content of the secret.


| Secret                               | Service ID                          | Can service access secret? |
|--------------------------------------|-------------------------------------|----------------------------|
| `Secret_Path1`		       | `/user`         		     | Yes   			  |
| `Secret_Path1`		       | `/dev1/user`         		     | Yes   			  |
| `secret-svc/Secret_Path1`            | `/user`                             | No                         |
| `secret-svc/Secret_Path1`            | `/user/dev1`                        | No                         |
| `secret-svc/Secret_Path1`            | `/secret-svc`                       | Yes                        |
| `secret-svc/Secret_Path1`            | `/secret-svc/dev1`                  | Yes                        |
| `secret-svc/Secret_Path1`            | `/secret-svc/instance2/dev2`        | Yes                        |
| `secret-svc/Secret_Path1`            | `/secret-svc/a/b/c/dev3`            | Yes                        |
| `secret-svc/instance1/Secret_Path2`  | `/secret-svc/dev1`                  | No                         |
| `secret-svc/instance1/Secret_Path2`  | `/secret-svc/instance2/dev3`        | No                         |
| `secret-svc/instance1/Secret_Path2`  | `/secret-svc/instance1`             | Yes                        |
| `secret-svc/instance1/Secret_Path2`  | `/secret-svc/instance1/dev3`        | Yes                        |
| `secret-svc/instance1/Secret_Path2`  | `/secret-svc/instance1/someDir/dev3`| Yes                        |



**Note:** Absolute paths (paths with a leading slash) to secrets are not supported. The file path for a secret must be relative to the sandbox.

### Binary Secrets

You can store binary files, like a Kerberos keytab, in the DC/OS secrets store. In DC/OS 1.11+ you can create secrets from binary files directly, while in DC/OS 1.10 or lower, files must be base64-encoded as specified in RFC 4648 prior to being stored as secrets.

#### DC/OS 1.11+

To create a secret called `mysecret` with the binary contents of `kerb5.keytab` run:

```bash
$ dcos security secrets create --file kerb5.keytab mysecret
```

#### DC/OS 1.10 or lower

To create a secret called `mysecret` with the binary contents of `kerb5.keytab`, first encode it using the `base64` command line utility. The following example uses BSD `base64` (default on macOS).

```bash
$ base64 --input krb5.keytab > kerb5.keytab.base64-encoded
```

Alternatively, GNU `base64` (the default on Linux) inserts line-feeds in the encoded data by default. Disable line-wrapping with the `-w 0` argument.

```bash
$ base64 -w 0 krb5.keytab > kerb5.keytab.base64-encoded
```

Now that the file is encoded it can be stored as a secret.

```bash
$ dcos security secrets create --value-file kerb5.keytab.base64-encoded some/path/__dcos_base64__mysecret
```

<<<<<<< HEAD
**Note:** The secret name **must** be prefixed with `__dcos_base64__`.
=======
When you reference the `__dcos_base64__mysecret` secret in your service, the content of the secret will be first base64-decoded, and then copied and made available to your service. Refer to the [Developer Guide](../developer-guide/) for more information on how to reference DC/OS secrets as a file in SDK-based services. Refer to a binary secret
only as a file such that it will be autoatically decoded and made available as a temporary in-memory file mounted within your container (file-based secrets).
>>>>>>> 161563fc

When the `some/path/__dcos_base64__mysecret` secret is [referenced in your service definition](../developer-guide.md#secrets), its base64-decoded contents will be made available as a [temporary file](http://mesos.apache.org/documentation/latest/secrets/#file-based-secrets) in your service task containers. **Note:** Make sure to only refer to binary secrets as files since holding binary content in environment variables is discouraged.

## Placement Constraints

Placement constraints allow you to customize where a service is deployed in the DC/OS cluster. Depending on the service, some or all components may be configurable using [Marathon operators (reference)](http://mesosphere.github.io/marathon/docs/constraints.html) with this syntax: `field:OPERATOR[:parameter]`. For example, if the reference lists `[["hostname", "UNIQUE"]]`, you should  use `hostname:UNIQUE`.

A common task is to specify a list of whitelisted systems to deploy to. To achieve this, use the following syntax for the placement constraint:
```
hostname:LIKE:10.0.0.159|10.0.1.202|10.0.3.3
```

You must include spare capacity in this list, so that if one of the whitelisted systems goes down, there is still enough room to repair your service (via [`pod replace`](#replace-a-pod)) without requiring that system.

### Regions and Zones

Placement constraints can be applied to zones by referring to the `@zone` key. For example, one could spread pods across a minimum of 3 different zones by specifying the constraint:
```
[["@zone", "GROUP_BY", "3"]]
```

When the region awareness feature is enabled (currently in beta), the `@region` key can also be referenced for defining placement constraints. Any placement constraints that do not reference the `@region` key are constrained to the local region.

#### Rack aware services

Many rack aware services do not support reliable migration between rack-aware and non-rack-aware operation.  These services can choose to restrict the set of placement constraint transitions which are valid through use of the `ZoneValidator`.  The allowed placement constraint transitions when using the `ZoneValidator` are as follows:

##### Placement Constraint References Zones

| Original Constraint | New Constraint |
|---------------------|----------------|
| None                | False          |
| False               | False          |
| True                | True           |
|                     |                |

### Updating placement constraints

Clusters change, and as such so should your placement constraints. We recommend using the following procedure to do this:
- Update the placement constraint definition at the Scheduler.
- For each pod, _one at a time_, perform a `pod replace` for any pods that need to be moved to reflect the change.

For example, let's say we have the following deployment of our imaginary `data` nodes, with manual IPs defined for placing the nodes in the cluster:

- Placement constraint of: `hostname:LIKE:10.0.10.3|10.0.10.8|10.0.10.26|10.0.10.28|10.0.10.84`
- Tasks:
```
10.0.10.3: data-0
10.0.10.8: data-1
10.0.10.26: data-2
10.0.10.28: [empty]
10.0.10.84: [empty]
```

Given the above configuration, let's assume `10.0.10.8` is being decommissioned and our service should be moved off of it. Steps:

1. Remove the decommissioned IP and add a new IP to the placement rule whitelist, by configuring the Scheduler environment with a new `DATA_NODE_PLACEMENT` setting:
   ```
   hostname:LIKE:10.0.10.3|10.0.10.26|10.0.10.28|10.0.10.84|10.0.10.123
   ```
1. Wait for the Scheduler to restart with the new placement constraint setting.
1. Trigger a redeployment of `data-1` from the decommissioned node to a new machine within the new whitelist: `dcos myservice node replace data-1`
1. Wait for `data-1` to be up and healthy before continuing with any other replacement operations.

The ability to configure placement constraints is defined on a per-service basis. Some services may offer very granular settings, while others may not offer them at all. You'll need to consult the documentation for the service in question, but in theory they should all understand the same set of [Marathon operators](http://mesosphere.github.io/marathon/docs/constraints.html).

## Integration with DC/OS access controls

In DC/OS 1.10 and above, you can integrate your SDK-based service with DC/OS ACLs to grant users and groups access to only certain services. You do this by installing your service into a folder, and then restricting access to some number of folders. Folders also allow you to namespace services. For instance, `staging/kafka` and `production/kafka`.

Steps:

1. In the DC/OS GUI, create a group, then add a user to the group. Or, just create a user. Click **Organization** > **Groups** > **+** or **Organization** > **Users** > **+**. If you create a group, you must also create a user and add them to the group.
1. Give the user permissions for the folder where you will install your service. In this example, we are creating a user called `developer`, who will have access to the `/testing` folder.
   Select the group or user you created. Select **ADD PERMISSION** and then toggle to **INSERT PERMISSION STRING**. Add each of the following permissions to your user or group, and then click **ADD PERMISSIONS**.

   ```
   dcos:adminrouter:service:marathon full
   dcos:service:marathon:marathon:services:/testing full
   dcos:adminrouter:ops:mesos full
   dcos:adminrouter:ops:slave full
   ```
1. Install a service (in this example, Kafka) into a folder called `test`. Go to **Catalog**, then search for **beta-kafka**.
1. Click **CONFIGURE** and change the service name to `/testing/kafka`, then deploy.

   The slashes in your service name are interpreted as folders. You are deploying Kafka in the `/testing` folder. Any user with access to the `/testing` folder will have access to the service.

**Important:**
- Services cannot be renamed. Because the location of the service is specified in the name, you cannot move services between folders.
- DC/OS 1.9 and earlier does not accept slashes in service names. You may be able to create the service, but you will encounter unexpected problems.

### Interacting with your foldered service

- Interact with your foldered service via the DC/OS CLI with this flag: `--name=/path/to/myservice`.
- To interact with your foldered service over the web directly, use `http://<dcos-url>/service/path/to/myservice`. E.g., `http://<dcos-url>/service/testing/kafka/v1/endpoints`.<|MERGE_RESOLUTION|>--- conflicted
+++ resolved
@@ -266,31 +266,19 @@
 
 ## Virtual networks
 
-<<<<<<< HEAD
-The SDK allows pods to join virtual networks, with the `dcos` virtual network available by defualt. You can specify that a pod should join the virtual network by using the `networks` keyword in your YAML definition. Refer to [Developers Guide](../developer-guide.md) for more information about how to define virtual networks in your service.
-=======
 The SDK allows pods to join virtual networks, with the `dcos` virtual network available by defualt. You can specify that a pod should join the virtual network by using the `networks` keyword in your YAML definition. Refer to the [Developer Guide](../developer-guide/) for more information about how to define virtual networks in your service.
->>>>>>> 161563fc
 
 When a pod is on a virtual network such as the `dcos`:
   * Every pod gets its own IP address and its own array of ports.
   * Pods do not use the ports on the host machine.
   * Pod IP addresses can be resolved with the DNS: `<task_name>.<service_name>.autoip.dcos.thisdcos.directory`.
-<<<<<<< HEAD
-  * You can also pass labels while invoking CNI plugins. Refer to [Developers Guide](../developer-guide.md) for more information about adding CNI labels.
-=======
   * You can also pass labels while invoking CNI plugins. Refer to the [Developer Guide](../developer-guide/) for more information about adding CNI labels.
->>>>>>> 161563fc
 
 ## Secrets
 
 Enterprise DC/OS provides a secrets store to enable access to sensitive data such as database passwords, private keys, and API tokens. DC/OS manages secure transportation of secret data, access control and authorization, and secure storage of secret content.
 
-<<<<<<< HEAD
-The content of a secret is copied and made available within the pod. The SDK allows secrets to be exposed to pods as a file and/or as an environment variable. Refer to [Developer Guide](../developer-guide.md) for more information about how DC/OS secrets are integration in SDK-based services. If the content of the secret is changed, the relevant pod needs to be restarted so that it can get updated content from the secret store.
-=======
 The content of a secret is copied and made available within the pod. The SDK allows secrets to be exposed to pods as a file and/or as an environment variable. Refer to the [Developer Guide](../developer-guide/) for more information about how DC/OS secrets are integrated into SDK-based services. If the content of the secret is changed, the relevant pod needs to be restarted so that it can get updated content from the secret store.
->>>>>>> 161563fc
 
 **Note:** Secrets are available only in Enterprise DC/OS 1.10 onwards. [Learn more about the secrets store](https://docs.mesosphere.com/1.10/security/secrets/).
 
@@ -352,14 +340,9 @@
 $ dcos security secrets create --value-file kerb5.keytab.base64-encoded some/path/__dcos_base64__mysecret
 ```
 
-<<<<<<< HEAD
 **Note:** The secret name **must** be prefixed with `__dcos_base64__`.
-=======
-When you reference the `__dcos_base64__mysecret` secret in your service, the content of the secret will be first base64-decoded, and then copied and made available to your service. Refer to the [Developer Guide](../developer-guide/) for more information on how to reference DC/OS secrets as a file in SDK-based services. Refer to a binary secret
-only as a file such that it will be autoatically decoded and made available as a temporary in-memory file mounted within your container (file-based secrets).
->>>>>>> 161563fc
-
-When the `some/path/__dcos_base64__mysecret` secret is [referenced in your service definition](../developer-guide.md#secrets), its base64-decoded contents will be made available as a [temporary file](http://mesos.apache.org/documentation/latest/secrets/#file-based-secrets) in your service task containers. **Note:** Make sure to only refer to binary secrets as files since holding binary content in environment variables is discouraged.
+
+When the `some/path/__dcos_base64__mysecret` secret is [referenced in your service definition](../developer-guide/#secrets), its base64-decoded contents will be made available as a [temporary file](http://mesos.apache.org/documentation/latest/secrets/#file-based-secrets) in your service task containers. **Note:** Make sure to only refer to binary secrets as files since holding binary content in environment variables is discouraged.
 
 ## Placement Constraints
 
