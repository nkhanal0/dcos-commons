{
  "type": "object",
  "properties": {
    "service": {
      "type": "object",
      "description": "DC/OS service configuration properties",
      "properties": {
        "name" : {
          "description": "The name of the service instance",
          "type": "string",
          "default": "hdfs"
        },
        "virtual_network_enabled": {
          "description": "Enable virtual networking",
          "type": "boolean",
          "default": false
        },
        "virtual_network_name": {
          "description": "The name of the virtual network to join",
          "type": "string",
          "default": "dcos"
        },
        "virtual_network_plugin_labels": {
          "description": "Labels to pass to the virtual network plugin. Comma-separated key:value pairs. For example: k_0:v_0,k_1:v_1,...,k_n:v_n",
          "type": "string",
          "default": ""
        },
        "user": {
          "type": "string",
          "description": "The linux user used to run the scheduler and all executors.",
          "default": "nobody"
        },
        "service_account" : {
          "description": "The service account for DC/OS service authentication. This is typically left empty to use the default unless service authentication is needed. The value given here is passed as the principal of Mesos framework.",
          "type": "string",
          "default": ""
        },
        "mesos_api_version": {
          "description": "Configures the Mesos API version to use. Possible values: V0 (non-HTTP), V1 (HTTP)",
          "type": "string",
          "default": "V1"
        },
        "service_account_secret": {
          "description": "Name of the Secret Store credentials to use for DC/OS service authentication. This should be left empty unless service authentication is needed.",
          "type": "string",
          "default": ""
        },
        "deploy_strategy": {
          "description": "HDFS deployment strategy. [parallel, serial]",
          "type": "string",
          "default": "parallel",
          "enum" : ["parallel", "serial"]
        },
        "update_strategy": {
          "description": "HDFS update strategy. [parallel, serial]",
          "type": "string",
          "default": "serial",
          "enum" : ["parallel", "serial"]
        },
        "log_level": {
          "description": "The log level for the DC/OS service.",
          "type": "string",
          "enum": ["OFF", "FATAL", "ERROR", "WARN", "INFO", "DEBUG", "TRACE", "ALL"],
          "default": "INFO"
        },
        "security": {
          "description": "HDFS security settings.",
          "type": "object",
          "properties": {
            "tls": {
              "type": "object",
              "description": "TLS configuration properties.",
              "properties": {
                "enabled": {
                  "description": "Enable TLS support.",
                  "type": "boolean",
                  "default": false
                }
              }
            },
            "kerberos": {
              "type": "object",
              "description": "Kerberos configuration properties.",
              "properties": {
                "enabled": {
                  "description": "Enable kerberos authentication.",
                  "type": "boolean",
                  "default": false
                },
                "kdc_host_name": {
                  "type": "string",
                  "description": "The name or address of a host running a KDC for the realm.",
                  "default": "kdc.marathon.autoip.dcos.thisdcos.directory"
                },
                "kdc_host_port": {
                  "type": "string",
                  "description": "The port of the host running a KDC for that realm.",
                  "default": "2500"
                },
                "keytab_secret": {
                  "type": "string",
                  "description": "A DC/OS Secret Store path.  The contents of this secret should be a keytab containing the credentials for all HDFS servers.",
                  "default": "__dcos_base64__hdfs_keytab"
                },
                "realm": {
                  "type": "string",
                  "description": "The Kerberos realm used to render the principal of HDFS tasks.",
                  "default": "LOCAL"
                }
              }
            }
          }
        }
      }
    },
    "journal_node": {
      "description":"HDFS configuration properties.",
      "type": "object",
      "properties": {
        "cpus": {
          "description": "Journal node CPU requirement",
          "type": "number",
          "default": 0.3
        },
        "mem": {
          "description": "Journal node memory requirement",
          "type": "number",
          "default": 2048
        },
        "disk": {
          "description": "Journal node disk size requirement in MB",
          "type": "number",
          "default": 5000
        },
        "disk_type": {
          "description": "Journal node disk type",
          "type": "string",
          "default": "ROOT"
        },
        "enable_readiness_check": {
          "description": "Determines whether to enable readiness checks for Journal Nodes.",
          "type": "boolean",
          "default": true
        },
        "lagging_tx_count": {
          "description": "The number of transactions that this JournalNode is lagging",
          "type": "string",
          "default": "0"
        },
        "placement": {
<<<<<<< HEAD
          "description": "Marathon-style placement constraints (e.g., [[\"hostname\", \"UNIQUE\"]]).",
=======
          "description": "Placement constraints for journal nodes (e.g., hostname:UNIQUE).",
>>>>>>> 06ae35be
          "type": "string",
          "default": "[]",
          "media": {
            "type": "application/x-zone-constraints+json"
          }
        }
      },
      "required": [
        "cpus",
        "mem",
        "disk",
        "disk_type"
      ]
    },
    "name_node": {
      "description": "HDFS configuration properties.",
      "type": "object",
      "properties": {
        "cpus": {
          "description": "Name node CPU requirement",
          "type": "number",
          "default": 0.3
        },
        "mem": {
          "description": "Name node memory requirement",
          "type": "number",
          "default": 2048
        },
        "disk": {
          "description": "Name node disk size requirement in MB",
          "type": "number",
          "default": 5000
        },
        "disk_type": {
          "description": "Name node disk type",
          "type": "string",
          "default": "ROOT"
        },
        "hadoop_namenode_opts": {
          "type": "string",
          "description": "Options to specify when running the name node.",
          "default": ""
        },
        "logging_level": {
          "type": "string",
          "description": "The logging level for dfs namenode. Other values are 'dir' (trace namespace mutations), 'block'' (trace block under/over replications and block creations/deletions), or 'all'.",
          "default": "info"
        },
        "heartbeat_recheck_interval": {
          "type": "string",
          "description": "This time decides the interval to check for expired datanodes.",
          "default": "60000"
        },
        "replication_considerLoad": {
          "description": "Decide if chooseTarget considers the target's load or not",
          "type": "boolean",
          "default": true
        },
        "name_dir_restore": {
          "description": "Set to true to enable NameNode to attempt recovering a previously failed dfs.namenode.name.dir. When enabled, a recovery of any failed directory is attempted during checkpoint.",
          "type": "boolean",
          "default": false
        },
        "fs-limits_max-component-length": {
          "description": "Defines the maximum number of bytes in UTF-8 encoding in each component of a path. A value of 0 will disable the check.",
          "type": "string",
          "default": "255"
        },
        "fs-limits_max-directory-items": {
          "description": "Defines the maximum number of items that a directory may contain. A value of 0 will disable the check.",
          "type": "string",
          "default": "1048576"
        },
        "fs-limits_min-block-size": {
          "description": "Minimum block size in bytes, enforced by the Namenode at create time. This prevents the accidental creation of files with tiny block sizes (and thus many blocks), which can degrade performance.",
          "type": "string",
          "default": "1048576"
        },
        "fs-limits_max-blocks-per-file": {
          "description": "Maximum number of blocks per file, enforced by the Namenode on write. This prevents the creation of extremely large files which can degrade performance.",
          "type": "string",
          "default": "1048576"
        },
        "acls_enabled": {
          "type": "boolean",
          "description": "Set to true to enable support for HDFS ACLs (Access Control Lists). By default, ACLs are disabled. When ACLs are disabled, the NameNode rejects all RPCs related to setting or getting ACLs.",
          "default": false
        },
        "lazypersist_file_scrub_interval_sec": {
          "type": "string",
          "description": "The NameNode periodically scans the namespace for LazyPersist files with missing blocks and unlinks them from the namespace. This configuration key controls the interval between successive scans. Set it to a negative value to disable this behavior.",
          "default": "300"
        },
        "replication_min": {
          "type": "string",
          "description": "Minimal block replication.",
          "default": "1"
        },
        "handler_count": {
          "type": "string",
          "description": "The number of server threads for the namenode.",
          "default": "10"
        },
        "safemode_threshold-pct": {
          "type": "string",
          "description": "Specifies the percentage of blocks that should satisfy the minimal replication requirement defined by dfs.namenode.replication.min. Values less than or equal to 0 mean not to wait for any particular percentage of blocks before exiting safemode. Values greater than 1 will make safe mode permanent.",
          "default": "0.999f"
        },
        "safemode_min_datanodes": {
          "type": "string",
          "description": "Specifies the number of datanodes that must be considered alive before the name node exits safemode. Values less than or equal to 0 mean not to take the number of live datanodes into account when deciding whether to remain in safe mode during startup. Values greater than the number of datanodes in the cluster will make safe mode permanent.",
          "default": "0"
        },
        "safemode_extension": {
          "type": "string",
          "description": "Determines extension of safe mode in milliseconds after the threshold level is reached.",
          "default": "30000"
        },
        "resource_check_interval": {
          "type": "string",
          "description": "The interval in milliseconds at which the NameNode resource checker runs. The checker calculates the number of the NameNode storage volumes whose available spaces are more than dfs.namenode.resource.du.reserved, and enters safemode if the number becomes lower than the minimum value specified by dfs.namenode.resource.checked.volumes.minimum.",
          "default": "5000"
        },
        "resource_du_reserved": {
          "type": "string",
          "description": "The amount of space to reserve/require for a NameNode storage directory in bytes. The default is 100MB.",
          "default": "104857600"
        },
        "resource_checked_volumes": {
          "type": "string",
          "description": "A list of local directories for the NameNode resource checker to check in addition to the local edits directories.",
          "default": ""
        },
        "resource_checked_volumes_minimum": {
          "type": "string",
          "description": "The minimum number of redundant NameNode storage volumes required.",
          "default": "1"
        },
        "max_objects": {
          "type": "string",
          "description": "The maximum number of files, directories and blocks dfs supports. A value of zero indicates no limit to the number of objects that dfs supports.",
          "default": "0"
        },
        "decommission_interval": {
          "type": "string",
          "description": "Namenode periodicity in seconds to check if decommission is complete.",
          "default": "30"
        },
        "decommission_blocks_per_interval": {
          "type": "string",
          "description": "The approximate number of blocks to process per decommission interval, as defined in dfs.namenode.decommission.interval.",
          "default": "500000"
        },
        "replication_interval": {
          "type": "string",
          "description": "The periodicity in seconds with which the namenode computes repliaction work for datanodes.",
          "default": "3"
        },
        "accesstime_precision": {
          "type": "string",
          "description": "The access time for HDFS file is precise upto this value. The default value is 1 hour. Setting a value of 0 disables access times for HDFS.",
          "default": "3600000"
        },
        "plugins": {
          "type": "string",
          "description": "Comma-separated list of namenode plug-ins to be activated.",
          "default": ""
        },
        "checkpoint_period": {
          "type": "string",
          "description": "The number of seconds between two periodic checkpoints.",
          "default": "3600"
        },
        "checkpoint_txns": {
          "type": "string",
          "description": "The Secondary NameNode or CheckpointNode will create a checkpoint of the namespace every 'dfs.namenode.checkpoint.txns' transactions, regardless of whether 'dfs.namenode.checkpoint.period' has expired.",
          "default": "1000000"
        },
        "checkpoint_check_period": {
          "type": "string",
          "description": "The SecondaryNameNode and CheckpointNode will poll the NameNode every 'dfs.namenode.checkpoint.check.period' seconds to query the number of uncheckpointed transactions.",
          "default": "60"
        },
        "checkpoint_max-retries": {
          "type": "string",
          "description": "The SecondaryNameNode retries failed checkpointing. If the failure occurs while loading fsimage or replaying edits, the number of retries is limited by this variable.",
          "default": "3"
        },
        "num_checkpoints_retained": {
          "type": "string",
          "description": "The number of image checkpoint files that will be retained by the NameNode and Secondary NameNode in their storage directories. All edit logs necessary to recover an up-to-date namespace from the oldest retained checkpoint will also be retained.",
          "default": "2"
        },
        "num_extra_edits_retained": {
          "type": "string",
          "description": "The number of extra transactions which should be retained beyond what is minimally necessary for a NN restart. This can be useful for audit purposes or for an HA setup where a remote Standby Node may have been offline for some time and need to have a longer backlog of retained edits in order to start again. Typically each edit is on the order of a few hundred bytes, so the default of 1 million edits should be on the order of hundreds of MBs or low GBs. NOTE: Fewer extra edits may be retained than value specified for this setting if doing so would mean that more segments would be retained than the number configured by dfs.namenode.max.extra.edits.segments.retained.",
          "default": "1000000"
        },
        "max_extra_edits_segments_retained": {
          "type": "string",
          "description": "The maximum number of extra edit log segments which should be retained beyond what is minimally necessary for a NN restart. When used in conjunction with dfs.namenode.num.extra.edits.retained, this configuration property serves to cap the number of extra edits files to a reasonable value.",
          "default": "10000"
        },
        "delegation_key_update-interval": {
          "type": "string",
          "description": "The update interval for master key for delegation tokens in the namenode in milliseconds.",
          "default": "86400000"
        },
        "delegation_token_max-lifetime": {
          "type": "string",
          "description": "The maximum lifetime in milliseconds for which a delegation token is valid.",
          "default": "604800000"
        },
        "delegation_token_renew-interval": {
          "type": "string",
          "description": "The renewal interval for delegation token in milliseconds.",
          "default": "86400000"
        },
        "support_allow_format": {
          "type": "boolean",
          "description": "Does HDFS namenode allow itself to be formatted? You may consider setting this to false for any production cluster, to avoid any possibility of formatting a running DFS.",
          "default": true
        },
        "avoid_read_stale_datanode": {
          "type": "boolean",
          "description": "Indicate whether or not to avoid reading from 'stale' datanodes whose heartbeat messages have not been received by the namenode for more than a specified time interval. Stale datanodes will be moved to the end of the node list returned for reading. See dfs.namenode.avoid.write.stale.datanode for a similar setting for writes.",
          "default": false
        },
        "avoid_write_stale_datanode": {
          "type": "boolean",
          "description": "Indicate whether or not to avoid writing to 'stale' datanodes whose heartbeat messages have not been received by the namenode for more than a specified time interval. Writes will avoid using stale datanodes unless more than a configured ratio (dfs.namenode.write.stale.datanode.ratio) of datanodes are marked as stale. See dfs.namenode.avoid.read.stale.datanode for a similar setting for reads.",
          "default": false
        },
        "stale_datanode_interval": {
          "type": "string",
          "description": "Default time interval for marking a datanode as 'stale', i.e., if the namenode has not received heartbeat msg from a datanode for more than this time interval, the datanode will be marked and treated as 'stale' by default. The stale interval cannot be too small since otherwise this may cause too frequent change of stale states. We thus set a minimum stale interval value (the default value is 3 times of heartbeat interval) and guarantee that the stale interval cannot be less than the minimum value. A stale data node is avoided during lease/block recovery. It can be conditionally avoided for reads (see dfs.namenode.avoid.read.stale.datanode) and for writes (see dfs.namenode.avoid.write.stale.datanode).",
          "default": "30000"
        },
        "write_stale_datanode_ratio": {
          "type": "string",
          "description": "When the ratio of number stale datanodes to total datanodes marked is greater than this ratio, stop avoiding writing to stale nodes so as to prevent causing hotspots.",
          "default": "0.5f"
        },
        "invalidate_work_pct_per_iteration": {
          "type": "string",
          "description": "*Note*: Advanced property. Change with caution. This determines the percentage amount of block invalidations (deletes) to do over a single DN heartbeat deletion command. The final deletion count is determined by applying this percentage to the number of live nodes in the system. The resultant number is the number of blocks from the deletion list chosen for proper invalidation over a single heartbeat of a single DN. Value should be a positive, non-zero percentage in float notation (X.Yf), with 1.0f meaning 100%.",
          "default": "0.32f"
        },
        "replication_work_multiplier_per_iteration": {
          "type": "string",
          "description": "*Note*: Advanced property. Change with caution. This determines the total amount of block transfers to begin in parallel at a DN, for replication, when such a command list is being sent over a DN heartbeat by the NN. The actual number is obtained by multiplying this multiplier with the total number of live nodes in the cluster. The result number is the number of blocks to begin transfers immediately for, per DN heartbeat. This number can be any positive, non-zero integer.",
          "default": "2"
        },
        "audit_loggers": {
          "type": "string",
          "description": "List of classes implementing audit loggers that will receive audit events. These should be implementations of org.apache.hadoop.hdfs.server.namenode.AuditLogger. The special value 'default' can be used to reference the default audit logger, which uses the configured log system. Installing custom audit loggers may affect the performance and stability of the NameNode. Refer to the custom logger's documentation for more details.",
          "default": "default"
        },
        "edits_noeditlogchannelflush": {
          "type": "boolean",
          "description": "Specifies whether to flush edit log file channel. When set, expensive FileChannel#force calls are skipped and synchronous disk writes are enabled instead by opening the edit log file with RandomAccessFile('rws') flags. This can significantly improve the performance of edit log writes on the Windows platform. Note that the behavior of the 'rws' flags is platform and hardware specific and might not provide the same level of guarantees as FileChannel#force. For example, the write will skip the disk-cache on SAS and SCSI devices while it might not on SATA devices. This is an expert level setting, change with caution.",
          "default": false
        },
        "enable_retrycache": {
          "type": "boolean",
          "description": "This enables the retry cache on the namenode. Namenode tracks for non-idempotent requests the corresponding response. If a client retries the request, the response from the retry cache is sent. Such operations are tagged with annotation @AtMostOnce in namenode protocols. It is recommended that this flag be set to true. Setting it to false, will result in clients getting failure responses to retried request. This flag must be enabled in HA setup for transparent fail-overs. The entries in the cache have expiration time configurable using dfs.namenode.retrycache.expirytime.millis.",
          "default": true
        },
        "retrycache_expirytime_millis": {
          "type": "string",
          "description": "The time for which retry cache entries are retained.",
          "default": "600000"
        },
        "retrycache_heap_percent": {
          "type": "string",
          "description": "This parameter configures the heap size allocated for retry cache (excluding the response cached). This corresponds to approximately 4096 entries for every 64MB of namenode process java heap size. Assuming retry cache entry expiration time (configured using dfs.namenode.retrycache.expirytime.millis) of 10 minutes, this enables retry cache to support 7 operations per second sustained for 10 minutes. As the heap size is increased, the operation rate linearly increases.",
          "default": "0.03f"
        },
        "path_based_cache_block_map_allocation_percent": {
          "type": "string",
          "description": "The percentage of the Java heap which we will allocate to the cached blocks map. The cached blocks map is a hash map which uses chained hashing. Smaller maps may be accessed more slowly if the number of cached blocks is large; larger maps will consume more memory.",
          "default": "0.25"
        },
        "list_cache_directives_num_responses": {
          "type": "string",
          "description": "This value controls the number of cache directives that the NameNode will send over the wire in response to a listDirectives RPC.",
          "default": "100"
        },
        "list_cache_pools_num_responses": {
          "type": "string",
          "description": "This value controls the number of cache pools that the NameNode will send over the wire in response to a listPools RPC.",
          "default": "100"
        },
        "path_based_cache_refresh_interval_ms": {
          "type": "string",
          "description": "The amount of milliseconds between subsequent path cache rescans. Path cache rescans are when we calculate which blocks should be cached, and on what datanodes. By default, this parameter is set to 30 seconds.",
          "default": "30000"
        },
        "path_based_cache_retry_interval_ms": {
          "type": "string",
          "description": "When the NameNode needs to uncache something that is cached, or cache something that is not cached, it must direct the DataNodes to do so by sending a DNA_CACHE or DNA_UNCACHE command in response to a DataNode heartbeat. This parameter controls how frequently the NameNode will resend these commands.",
          "default": "30000"
        },
        "edit_log_autoroll_multiplier_threshold": {
          "type": "string",
          "description": "Determines when an active namenode will roll its own edit log. The actual threshold (in number of edits) is determined by multiplying this value by dfs.namenode.checkpoint.txns. This prevents extremely large edit files from accumulating on the active namenode, which can cause timeouts during namenode startup and pose an administrative hassle. This behavior is intended as a failsafe for when the standby or secondary namenode fail to roll the edit log by the normal checkpoint threshold.",
          "default": "2.0"
        },
        "edit_log_autoroll_check_interval_ms": {
          "type": "string",
          "description": "How often an active namenode will check if it needs to roll its edit log, in milliseconds.",
          "default": "300000"
        },
        "reject-unresolved-dn-topology-mapping": {
          "type": "boolean",
          "description": "If the value is set to true, then namenode will reject datanode registration if the topology mapping for a datanode is not resolved and NULL is returned (script defined by net.topology.script.file.name fails to execute). Otherwise, datanode will be registered and the default rack will be assigned as the topology path. Topology paths are important for data resiliency, since they define fault domains. Thus it may be unwanted behavior to allow datanode registration with the default rack if the resolving topology failed.",
          "default": false
        },
        "xattrs_enabled": {
          "type": "boolean",
          "description": "Whether support for extended attributes is enabled on the NameNode.",
          "default": true
        },
        "fs-limits_max-attrs-per-inode": {
          "type": "string",
          "description": "Maximum number of extended attributes per inode.",
          "default": "32"
        },
        "fs-limits_max-attrs-size": {
          "type": "string",
          "description": "The maximum combined size of the name and value of an extended attribute in bytes.",
          "default": "16384"
        },
        "startup_delay_block_deletion_sec": {
          "type": "string",
          "description": "The delay in seconds at which we will pause the blocks deletion after Namenode startup. By default it's disabled. In the case a directory has large number of directories and files are deleted, suggested delay is one hour to give the administrator enough time to notice large number of pending deletion blocks and take corrective action.",
          "default": "0"
        },
        "list_encryption_zones_num_responses": {
          "type": "string",
          "description": "When listing encryption zones, the maximum number of zones that will be returned in a batch. Fetching the list incrementally in batches improves namenode performance.",
          "default": "100"
        },
        "inotify_max_events_per_rpc": {
          "type": "string",
          "description": "Maximum number of events that will be sent to an inotify client in a single RPC response. The default value attempts to amortize away the overhead for this RPC while avoiding huge memory requirements for the client and NameNode (1000 events should consume no more than 1 MB.)",
          "default": "1000"
        },
        "legacy-oiv-image_dir": {
          "type": "string",
          "description": "Determines where to save the namespace in the old fsimage format during checkpointing by standby NameNode or SecondaryNameNode. Users can dump the contents of the old format fsimage by oiv_legacy command. If the value is not specified, old format fsimage will not be saved in checkpoint.",
          "default": ""
        },
        "placement": {
<<<<<<< HEAD
          "description": "Marathon-style placement constraints (e.g., [[\"hostname\", \"UNIQUE\"]]).",
=======
          "description": "Placement constraints for name nodes (e.g., hostname:UNIQUE).",
>>>>>>> 06ae35be
          "type": "string",
          "default": "[]",
          "media": {
            "type": "application/x-zone-constraints+json"
          }
        }
      },
      "required": [
        "cpus",
        "mem",
        "disk",
        "disk_type",
        "logging_level",
        "heartbeat_recheck_interval",
        "replication_considerLoad",
        "name_dir_restore",
        "fs-limits_max-component-length",
        "fs-limits_max-directory-items",
        "fs-limits_min-block-size",
        "fs-limits_max-blocks-per-file",
        "acls_enabled",
        "lazypersist_file_scrub_interval_sec",
        "replication_min",
        "handler_count",
        "safemode_threshold-pct",
        "safemode_min_datanodes",
        "safemode_extension",
        "resource_check_interval",
        "resource_du_reserved",
        "resource_checked_volumes_minimum",
        "max_objects",
        "decommission_interval",
        "decommission_blocks_per_interval",
        "replication_interval",
        "accesstime_precision",
        "checkpoint_period",
        "checkpoint_txns",
        "checkpoint_check_period",
        "checkpoint_max-retries",
        "num_checkpoints_retained",
        "num_extra_edits_retained",
        "max_extra_edits_segments_retained",
        "delegation_key_update-interval",
        "delegation_token_max-lifetime",
        "delegation_token_renew-interval",
        "support_allow_format",
        "avoid_read_stale_datanode",
        "avoid_write_stale_datanode",
        "stale_datanode_interval",
        "write_stale_datanode_ratio",
        "invalidate_work_pct_per_iteration",
        "audit_loggers",
        "edits_noeditlogchannelflush",
        "enable_retrycache",
        "retrycache_expirytime_millis",
        "retrycache_heap_percent",
        "path_based_cache_block_map_allocation_percent",
        "list_cache_directives_num_responses",
        "list_cache_pools_num_responses",
        "path_based_cache_refresh_interval_ms",
        "path_based_cache_retry_interval_ms",
        "edit_log_autoroll_multiplier_threshold",
        "edit_log_autoroll_check_interval_ms",
        "reject-unresolved-dn-topology-mapping",
        "xattrs_enabled",
        "fs-limits_max-attrs-per-inode",
        "fs-limits_max-attrs-size",
        "startup_delay_block_deletion_sec",
        "list_encryption_zones_num_responses",
        "inotify_max_events_per_rpc"
      ]
    },
    "zkfc_node": {
      "description":"HDFS configuration properties.",
      "type": "object",
      "properties": {
        "cpus": {
          "description": "ZKFC node CPU requirement",
          "type": "number",
          "default": 0.3
        },
        "mem": {
          "description": "ZKFC node memory requirement",
          "type": "number",
          "default": 2048
        }
      },
      "required": [
        "cpus",
        "mem"
      ]
    },
    "data_node":{
      "description":"HDFS configuration properties.",
      "type":"object",
      "properties":{
        "count":{
          "description":"Data node count requirement",
          "type":"number",
          "default": 3
        },
        "cpus":{
          "description":"Data node CPU requirement",
          "type":"number",
          "default": 0.3
        },
        "mem":{
          "description":"Data node memory requirement",
          "type":"number",
          "default": 2048
        },
        "disk":{
          "description":"Data node disk size requirement in MB",
          "type":"number",
          "default": 5000
        },
        "disk_type":{
          "description":"Data node disk type",
          "type":"string",
          "default": "ROOT"
        },
        "handler_count": {
          "description": "The number of server threads for the datanode.",
          "type": "string",
          "default": "10"
        },
        "du_reserved": {
          "type": "string",
          "description": "Reserved space in bytes per volume. Always leave this much space free for non dfs use.",
          "default": "0"
        },
        "directoryscan_interval": {
          "type": "string",
          "description": "Interval in seconds for Datanode to scan data directories and reconcile the difference between blocks in memory and on the disk.",
          "default": "21600"
        },
        "directoryscan_threads": {
          "type": "string",
          "description": "How many threads should the threadpool used to compile reports for volumes in parallel have.",
          "default": "1"
        },
        "balance_bandwidthPerSec": {
          "type": "string",
          "description": "Specifies the maximum amount of bandwidth that each datanode can utilize for the balancing purpose in term of the number of bytes per second.",
          "default": "1048576"
        },
        "plugins": {
          "type": "string",
          "description": "Comma-separated list of datanode plug-ins to be activated.",
          "default": ""
        },
        "failed_volumes_tolerated": {
          "type": "string",
          "description": "The number of volumes that are allowed to fail before a datanode stops offering service. By default any volume failure will cause a datanode to shutdown.",
          "default": "0"
        },
        "max_transfer_threads": {
          "type": "string",
          "description": "Specifies the maximum number of threads to use for transferring data in and out of the DN.",
          "default": "4096"
        },
        "readahead_bytes": {
          "type": "string",
          "description": "While reading block files, if the Hadoop native libraries are available, the datanode can use the posix_fadvise system call to explicitly page data into the operating system buffer cache ahead of the current reader's position. This can improve performance especially when disks are highly contended. This configuration specifies the number of bytes ahead of the current read position which the datanode will attempt to read ahead. This feature may be disabled by configuring this property to 0. If the native libraries are not available, this configuration has no effect.",
          "default": "4193404"
        },
        "drop_cache_behind_reads": {
          "type": "boolean",
          "description": "In some workloads, the data read from HDFS is known to be significantly large enough that it is unlikely to be useful to cache it in the operating system buffer cache. In this case, the DataNode may be configured to automatically purge all data from the buffer cache after it is delivered to the client. This behavior is automatically disabled for workloads which read only short sections of a block (e.g HBase random-IO workloads). This may improve performance for some workloads by freeing buffer cache spage usage for more cacheable data. If the Hadoop native libraries are not available, this configuration has no effect.",
          "default": false
        },
        "drop_cache_behind_writes": {
          "type": "boolean",
          "description": "In some workloads, the data written to HDFS is known to be significantly large enough that it is unlikely to be useful to cache it in the operating system buffer cache. In this case, the DataNode may be configured to automatically purge all data from the buffer cache after it is written to disk. This may improve performance for some workloads by freeing buffer cache spage usage for more cacheable data. If the Hadoop native libraries are not available, this configuration has no effect.",
          "default": false
        },
        "sync_behind_writes": {
          "type": "boolean",
          "description": "If this configuration is enabled, the datanode will instruct the operating system to enqueue all written data to the disk immediately after it is written. This differs from the usual OS policy which may wait for up to 30 seconds before triggering writeback. This may improve performance for some workloads by smoothing the IO profile for data written to disk. If the Hadoop native libraries are not available, this configuration has no effect.",
          "default": false
        },
        "use_datanode_hostname": {
          "type": "boolean",
          "description": "Whether datanodes should use datanode hostnames when connecting to other datanodes for data transfer.",
          "default": false
        },
        "shared_file_descriptor_paths": {
          "type": "string",
          "description": "A comma-separated list of paths to use when creating file descriptors that will be shared between the DataNode and the DFSClient. Typically we use /dev/shm, so that the file descriptors will not be written to disk. Systems that don't have /dev/shm will fall back to /tmp by default.",
          "default": "/dev/shm,/tmp"
        },
        "hdfs-blocks-metadata_enabled": {
          "type": "boolean",
          "description": "Boolean which enables backend datanode-side support for the experimental DistributedFileSystem#getFileVBlockStorageLocations API.",
          "default": false
        },
        "available-space-volume-choosing-policy_balanced-space-threshold": {
          "type": "string",
          "description": "Only used when the dfs.datanode.fsdataset.volume.choosing.policy is set to org.apache.hadoop.hdfs.server.datanode.fsdataset.AvailableSpaceVolumeChoosingPolicy. This setting controls how much DN volumes are allowed to differ in terms of bytes of free disk space before they are considered imbalanced. If the free space of all the volumes are within this range of each other, the volumes will be considered balanced and block assignments will be done on a pure round robin basis.",
          "default": "10737418240"
        },
        "available-space-volume-choosing-policy_balanced-space-preference-fraction": {
          "type": "string",
          "description": "Only used when the dfs.datanode.fsdataset.volume.choosing.policy is set to org.apache.hadoop.hdfs.server.datanode.fsdataset.AvailableSpaceVolumeChoosingPolicy. This setting controls what percentage of new block allocations will be sent to volumes with more available disk space than others. This setting should be in the range 0.0 - 1.0, though in practice 0.5 - 1.0, since there should be no reason to prefer that volumes with less available disk space receive more block allocations.",
          "default": "0.75f"
        },
        "max_locked_memory": {
          "type": "string",
          "description": "The amount of memory in bytes to use for caching of block replicas in memory on the datanode. The datanode's maximum locked memory soft ulimit (RLIMIT_MEMLOCK) must be set to at least this value, else the datanode will abort on startup. By default, this parameter is set to 0, which disables in-memory caching. If the native libraries are not available to the DataNode, this configuration has no effect.",
          "default": "0"
        },
        "fsdatasetcache_max_threads_per_volume": {
          "type": "string",
          "description": "The maximum number of threads per volume to use for caching new data on the datanode. These threads consume both I/O and CPU. This can affect normal datanode operations.",
          "default": "4"
        },
        "slow_io_warning_threshold_ms": {
          "type": "string",
          "description": "The threshold in milliseconds at which we will log a slow io warning in a datanode. By default, this parameter is set to 300 milliseconds.",
          "default": "300"
        },
        "cache_revocation_timeout_ms": {
          "type": "string",
          "description": "When the DFSClient reads from a block file which the DataNode is caching, the DFSClient can skip verifying checksums. The DataNode will keep the block file in cache until the client is done. If the client takes an unusually long time, though, the DataNode may need to evict the block file from the cache anyway. This value controls how long the DataNode will wait for the client to release a replica that it is reading without checksums.",
          "default": "900000"
        },
        "cache_revocation_polling_ms": {
          "type": "string",
          "description": "How often the DataNode should poll to see if the clients have stopped using a replica that the DataNode wants to uncache.",
          "default": "500"
        },
        "block_id_layout_upgrade_threads": {
          "type": "string",
          "description": "The number of threads to use when creating hard links from current to previous blocks during upgrade of a DataNode to block ID-based block layout (see HDFS-6482 for details on the layout).",
          "default": "12"
        },
        "placement": {
<<<<<<< HEAD
          "description": "Marathon-style placement constraints (e.g., [[\"hostname\", \"UNIQUE\"]]).",
=======
          "description": "Placement constraints for data nodes (e.g., hostname:UNIQUE).",
>>>>>>> 06ae35be
          "type": "string",
          "default": "[]",
          "media": {
            "type": "application/x-zone-constraints+json"
          }
        }
      },
      "required": [
        "cpus",
        "mem",
        "disk",
        "disk_type",
        "handler_count",
        "du_reserved",
        "directoryscan_interval",
        "directoryscan_threads",
        "balance_bandwidthPerSec",
        "failed_volumes_tolerated",
        "max_transfer_threads",
        "readahead_bytes",
        "drop_cache_behind_reads",
        "drop_cache_behind_writes",
        "sync_behind_writes",
        "use_datanode_hostname",
        "shared_file_descriptor_paths",
        "hdfs-blocks-metadata_enabled",
        "available-space-volume-choosing-policy_balanced-space-threshold",
        "available-space-volume-choosing-policy_balanced-space-preference-fraction",
        "max_locked_memory",
        "fsdatasetcache_max_threads_per_volume",
        "slow_io_warning_threshold_ms",
        "cache_revocation_timeout_ms",
        "cache_revocation_polling_ms",
        "block_id_layout_upgrade_threads"
      ]
    },
    "hdfs": {
      "type": "object",
      "description": "HDFS File System configuration options",
      "properties": {
        "administrators": {
          "type": "string",
          "description": "Administrators for the HDFS cluster",
          "default": "core,centos,azureuser,hdfs,nobody"
        },
        "name_node_rpc_port": {
          "type": "string",
          "description": "The RPC port for HDFS Name Nodes.",
          "default": "9001"
        },
        "name_node_http_port": {
          "type": "string",
          "description": "The HTTP port for HDFS Name Nodes. ",
          "default": "9002"
        },
        "name_node_https_port": {
          "type": "string",
          "description": "The HTTPS port for HDFS Name Nodes. ",
          "default": "9003"
        },
        "zkfc_port": {
          "type": "string",
          "description": "The port for ZKFC Nodes. ",
          "default": "8019"
        },
        "journal_node_rpc_port": {
          "type": "string",
          "description": "The RPC port used by Journal Nodes.",
          "default": "8485"
        },
        "journal_node_http_port": {
          "type": "string",
          "description": "The HTTP port used by Journal Nodes.",
          "default": "8480"
        },
        "journal_node_https_port": {
          "type": "string",
          "description": "The HTTPS port used by Journal Nodes.",
          "default": "8481"
        },
        "data_node_rpc_port": {
          "type": "string",
          "description": "The RPC port used by Data Nodes.",
          "default": "9003"
        },
        "data_node_http_port": {
          "type": "string",
          "description": "The HTTP port used by Data Nodes.",
          "default": "9004"
        },
        "data_node_https_port": {
          "type": "string",
          "description": "The HTTPS port used by Data Nodes.",
          "default": "9006"
        },
        "data_node_ipc_port": {
          "type": "string",
          "description": "The IPS port used by Data Nodes.",
          "default": "9005"
        },
        "hadoop_opts": {
          "type": "string",
          "description": "Extra Java runtime options.",
          "default": ""
        },
        "permissions_enabled": {
          "type": "boolean",
          "description": "If true, permissions checking is enabled",
          "default": false
        },
        "compress_image": {
          "type": "boolean",
          "description": "If true, the File System image will be compressed.",
          "default": true
        },
        "image_compression_codec": {
          "type": "string",
          "description": "The image compression codec for the File System image.",
          "default": "org.apache.hadoop.io.compress.SnappyCodec"
        },
        "hadoop_root_logger": {
          "type": "string",
          "description": "",
          "default": "INFO,console"
        },
        "ipc_client_connect_max_retries": {
          "type": "string",
          "description": "Indicates the number of retries a client will make to establish a server connection.",
          "default": "300"
        },
        "namenode_rpc-bind-host_name_node_0": {
          "type": "string",
          "description": "The actual address the RPC server will bind to. If this optional address is set, it overrides only the hostname portion of dfs.namenode.rpc-address. This is useful for making the name node listen on all interfaces by setting it to 0.0.0.0.",
          "default": "0.0.0.0"
        },
        "namenode_rpc-bind-host_name_node_1": {
          "type": "string",
          "description": "The actual address the RPC server will bind to. If this optional address is set, it overrides only the hostname portion of dfs.namenode.rpc-address. This is useful for making the name node listen on all interfaces by setting it to 0.0.0.0.",
          "default": "0.0.0.0"
        },
        "namenode_http-bind-host_name_node_0": {
          "type": "string",
          "description": "The actual adress the HTTP server will bind to. If this optional address is set, it overrides only the hostname portion of dfs.namenode.http-address. This is useful for making the name node HTTP server listen on all interfaces by setting it to 0.0.0.0.",
          "default": "0.0.0.0"
        },
        "namenode_http-bind-host_name_node_1": {
          "type": "string",
          "description": "The actual adress the HTTP server will bind to. If this optional address is set, it overrides only the hostname portion of dfs.namenode.http-address. This is useful for making the name node HTTP server listen on all interfaces by setting it to 0.0.0.0.",
          "default": "0.0.0.0"
        },
        "hadoop_hdfs_configuration_version": {
          "type": "string",
          "description": "version of this configuration file",
          "default": "1"
        },
        "namenode_servicerpc_address_namenode_0": {
          "type": "string",
          "description": "RPC address for HDFS Services communication. BackupNode, Datanodes and all other services should be connecting to this address if it is configured. If the value of this property is unset the value of dfs.namenode.rpc-address will be used as the default.",
          "default": ""
        },
        "namenode_servicerpc_address_namenode_1": {
          "type": "string",
          "description": "RPC address for HDFS Services communication. BackupNode, Datanodes and all other services should be connecting to this address if it is configured. If the value of this property is unset the value of dfs.namenode.rpc-address will be used as the default.",
          "default": ""
        },
        "namenode_servicerpc_bind_host_namenode_0": {
          "type": "string",
          "description": "The actual address the service RPC server will bind to. If this optional address is set, it overrides only the hostname portion of dfs.namenode.servicerpc-address. This is useful for making the name node listen on all interfaces by setting it to 0.0.0.0.",
          "default": ""
        },
        "namenode_servicerpc_bind_host_namenode_1": {
          "type": "string",
          "description": "The actual address the service RPC server will bind to. If this optional address is set, it overrides only the hostname portion of dfs.namenode.servicerpc-address. This is useful for making the name node listen on all interfaces by setting it to 0.0.0.0.",
          "default": ""
        },
        "client_cached_conn_retry": {
          "type": "string",
          "description": "The number of times the HDFS client will pull a socket from the cache. Once this number is exceeded, the client will try to create a new socket.",
          "default": "3"
        },
        "https_server_keystore_resource": {
          "type": "string",
          "description": "Resource file from which ssl server keystore information will be extracted",
          "default": "ssl-server.xml"
        },
        "client_https_keystore_resource": {
          "type": "string",
          "description": "Resource file from which ssl client keystore information will be extracted",
          "default": "ssl-client.xml"
        },
        "default_chunk_view_size": {
          "type": "string",
          "description": "The number of bytes to view for a file on the browser.",
          "default": "32768"
        },
        "permissions_superusergroup": {
          "type": "string",
          "description": "The name of the group of super-users.",
          "default": "supergroup"
        },
        "block_access_token_enable": {
          "type": "boolean",
          "description": "If 'true', access tokens are used as capabilities for accessing datanodes. If 'false', no access tokens are checked on accessing datanodes.",
          "default": false
        },
        "block_access_key_update_interval": {
          "type": "string",
          "description": "Interval in minutes at which namenode updates its access keys.",
          "default": "600"
        },
        "block_access_token_lifetime": {
          "type": "string",
          "description": "The lifetime of access tokens in minutes.",
          "default": "600"
        },
        "replication": {
          "type": "string",
          "description": "Default block replication. The actual number of replications can be specified when the file is created. The default is used if replication is not specified in create time.",
          "default": "3"
        },
        "replication_max": {
          "type": "string",
          "description": "Maximal block replication.",
          "default": "512"
        },
        "blocksize": {
          "type": "string",
          "description": "The default block size for new files, in bytes. You can use the following suffix (case insensitive): k(kilo), m(mega), g(giga), t(tera), p(peta), e(exa) to specify the size (such as 128k, 512m, 1g, etc.), Or provide complete size in bytes (such as 134217728 for 128 MB).",
          "default": "134217728"
        },
        "client_block_write_retries": {
          "type": "string",
          "description": "The number of retries for writing blocks to the data nodes, before we signal failure to the application.",
          "default": "3"
        },
        "client_block_write_replace-datanode-on-failure_enable": {
          "type": "boolean",
          "description": "If there is a datanode/network failure in the write pipeline, DFSClient will try to remove the failed datanode from the pipeline and then continue writing with the remaining datanodes. As a result, the number of datanodes in the pipeline is decreased. The feature is to add new datanodes to the pipeline. This is a site-wide property to enable/disable the feature. When the cluster size is extremely small, e.g. 3 nodes or less, cluster administrators may want to set the policy to NEVER in the default configuration file or disable this feature. Otherwise, users may experience an unusually high rate of pipeline failures since it is impossible to find new datanodes for replacement. See also dfs.client.block.write.replace-datanode-on-failure.policy",
          "default": true
        },
        "client_block_write_replace-datanode-on-failure_policy": {
          "type": "string",
          "description": "This property is used only if the value of dfs.client.block.write.replace-datanode-on-failure.enable is true. ALWAYS: always add a new datanode when an existing datanode is removed. NEVER: never add a new datanode. DEFAULT: Let r be the replication number. Let n be the number of existing datanodes. Add a new datanode only if r is greater than or equal to 3 and either (1) floor(r/2) is greater than or equal to n; or (2) r is greater than n and the block is hflushed/appended.",
          "default": "DEFAULT"
        },
        "client_block_write_replace-datanode-on-failure_best-effort": {
          "type": "boolean",
          "description": "This property is used only if the value of dfs.client.block.write.replace-datanode-on-failure.enable is true. Best effort means that the client will try to replace a failed datanode in write pipeline (provided that the policy is satisfied), however, it continues the write operation in case that the datanode replacement also fails. Suppose the datanode replacement fails. false: An exception should be thrown so that the write will fail. true : The write should be resumed with the remaining datandoes. Note that setting this property to true allows writing to a pipeline with a smaller number of datanodes. As a result, it increases the probability of data loss.",
          "default": false
        },
        "blockreport_intervalMsec": {
          "type": "string",
          "description": "Determines block reporting interval in milliseconds.",
          "default": "21600000"
        },
        "blockreport_initialDelay": {
          "type": "string",
          "description": "Delay for first block report in seconds.",
          "default": "0"
        },
        "blockreport_split_threshold": {
          "type": "string",
          "description": "If the number of blocks on the DataNode is below this threshold then it will send block reports for all Storage Directories in a single message. If the number of blocks exceeds this threshold then the DataNode will send block reports for each Storage Directory in separate messages. Set to zero to always split.",
          "default": "1000000"
        },
        "heartbeat_interval": {
          "type": "string",
          "description": "Determines datanode heartbeat interval in seconds.",
          "default": "3"
        },
        "hosts": {
          "type": "string",
          "description": "Names a file that contains a list of hosts that are permitted to connect to the namenode. The full pathname of the file must be specified. If the value is empty, all hosts are permitted.",
          "default": ""
        },
        "hosts_exclude": {
          "type": "string",
          "description": "Names a file that contains a list of hosts that are not permitted to connect to the namenode. The full pathname of the file must be specified. If the value is empty, no hosts are excluded.",
          "default": ""
        },
        "stream-buffer-size": {
          "type": "string",
          "description": "The size of buffer to stream files. The size of this buffer should probably be a multiple of hardware page size (4096 on Intel x86), and it determines how much data is buffered during read and write operations.",
          "default": "4096"
        },
        "bytes-per-checksum": {
          "type": "string",
          "description": "The number of bytes per checksum. Must not be larger than dfs.stream-buffer-size",
          "default": "512"
        },
        "client-write-packet-size": {
          "type": "string",
          "description": "Packet size for clients to write.",
          "default": "65536"
        },
        "client_write_exclude_nodes_cache_expiry_interval_millis": {
          "type": "string",
          "description": "The maximum period to keep a DN in the excluded nodes list at a client. After this period, in milliseconds, the previously excluded node(s) will be removed automatically from the cache and will be considered good for block allocations again. Useful to lower or raise in situations where you keep a file open for very long periods (such as a Write-Ahead-Log (WAL) file) to make the writer tolerant to cluster maintenance restarts. Defaults to 10 minutes.",
          "default": "600000"
        },
        "image_transfer_timeout": {
          "type": "string",
          "description": "Socket timeout for image transfer in milliseconds. This timeout and the related dfs.image.transfer.bandwidthPerSec parameter should be configured such that normal image transfer can complete successfully. This timeout prevents client hangs when the sender fails during image transfer. This is socket timeout during image tranfer.",
          "default": "60000"
        },
        "image_transfer_bandwidthPerSec": {
          "type": "string",
          "description": "Maximum bandwidth used for image transfer in bytes per second. This can help keep normal namenode operations responsive during checkpointing. The maximum bandwidth and timeout in dfs.image.transfer.timeout should be set such that normal image transfers can complete successfully. A default value of 0 indicates that throttling is disabled.",
          "default": "0"
        },
        "image_transfer_chunksize": {
          "type": "string",
          "description": "Chunksize in bytes to upload the checkpoint. Chunked streaming is used to avoid internal buffering of contents of image file of huge size.",
          "default": "65536"
        },
        "client_failover_max_attempts": {
          "type": "string",
          "description": "Expert only. The number of client failover attempts that should be made before the failover is considered failed.",
          "default": "15"
        },
        "client_failover_sleep_base_millis": {
          "type": "string",
          "description": "Expert only. The time to wait, in milliseconds, between failover attempts increases exponentially as a function of the number of attempts made so far, with a random factor of +/- 50%. This option specifies the base value used in the failover calculation. The first failover will retry immediately. The 2nd failover attempt will delay at least dfs.client.failover.sleep.base.millis milliseconds. And so on.",
          "default": "500"
        },
        "client_failover_sleep_max_millis": {
          "type": "string",
          "description": "Expert only. The time to wait, in milliseconds, between failover attempts increases exponentially as a function of the number of attempts made so far, with a random factor of +/- 50%. This option specifies the maximum value to wait between failovers. Specifically, the time between two failover attempts will not exceed +/- 50% of dfs.client.failover.sleep.max.millis milliseconds.",
          "default": "15000"
        },
        "client_failover_connection_retries": {
          "type": "string",
          "description": "Expert only. Indicates the number of retries a failover IPC client will make to establish a server connection.",
          "default": "0"
        },
        "client_failover_connection_retries_on_timeouts": {
          "type": "string",
          "description": "Expert only. The number of retry attempts a failover IPC client will make on socket timeout when establishing a server connection.",
          "default": "0"
        },
        "client_datanode-restart_timeout": {
          "type": "string",
          "description": "Expert only. The time to wait, in seconds, from reception of an datanode shutdown notification for quick restart, until declaring the datanode dead and invoking the normal recovery mechanisms. The notification is sent by a datanode when it is being shutdown using the shutdownDatanode admin command with the upgrade option.",
          "default": "30"
        },
        "ha_log-roll_period": {
          "type": "string",
          "description": "How often, in seconds, the StandbyNode should ask the active to roll edit logs. Since the StandbyNode only reads from finalized log segments, the StandbyNode will only be as up-to-date as how often the logs are rolled. Note that failover triggers a log roll so the StandbyNode will be up to date before it becomes active.",
          "default": "120"
        },
        "ha_tail-edits_period": {
          "type": "string",
          "description": "How often, in seconds, the StandbyNode should check for new finalized log segments in the shared edits log.",
          "default": "60"
        },
        "support_append": {
          "type": "boolean",
          "description": "Does HDFS allow appends to files?",
          "default": true
        },
        "client_use_datanode_hostname": {
          "type": "boolean",
          "description": "Whether clients should use datanode hostnames when connecting to datanodes.",
          "default": false
        },
        "client_local_interfaces": {
          "type": "string",
          "description": "A comma separated list of network interface names to use for data transfer between the client and datanodes. When creating a connection to read from or write to a datanode, the client chooses one of the specified interfaces at random and binds its socket to the IP of that interface. Individual names may be specified as either an interface name (eg 'eth0'), a subinterface name (eg 'eth0:0'), or an IP address (which may be specified using CIDR notation to match a range of IPs).",
          "default": ""
        },
        "short_circuit_shared_memory_watcher_interrupt_check_ms": {
          "type": "string",
          "description": "The length of time in milliseconds that the short-circuit shared memory watcher will go between checking for java interruptions sent from other threads. This is provided mainly for unit tests",
          "default": "60000"
        },
        "webhdfs_enabled": {
          "type": "boolean",
          "description": "Enable WebHDFS (REST API) in Namenodes and Datanodes.",
          "default": true
        },
        "fuse_connection_timeout": {
          "type": "string",
          "description": "The minimum number of seconds that we'll cache libhdfs connection objects in fuse_dfs. Lower values will result in lower memory consumption; higher values may speed up access by avoiding the overhead of creating new connection objects.",
          "default": "300"
        },
        "fuse_timer_period": {
          "type": "string",
          "description": "The number of seconds between cache expiry checks in fuse_dfs. Lower values will result in fuse_dfs noticing changes to Kerberos ticket caches more quickly.",
          "default": "5"
        },
        "metrics_percentiles_intervals": {
          "type": "string",
          "description": "Comma-delimited set of integers denoting the desired rollover intervals (in seconds) for percentile latency metrics on the Namenode and Datanode. By default, percentile latency metrics are disabled.",
          "default": ""
        },
        "encrypt_data_transfer": {
          "type": "boolean",
          "description": "Whether or not actual block data that is read/written from/to HDFS should be encrypted on the wire. This only needs to be set on the NN and DNs, clients will deduce this automatically. It is possible to override this setting per connection by specifying custom logic via dfs.trustedchannel.resolver.class.",
          "default": false
        },
        "encrypt_data_transfer_algorithm": {
          "type": "string",
          "description": "This value may be set to either '3des' or 'rc4'. If nothing is set, then the configured JCE default on the system is used (usually 3DES.) It is widely believed that 3DES is more cryptographically secure, but RC4 is substantially faster. Note that if AES is supported by both the client and server then this encryption algorithm will only be used to initially transfer keys for AES. (See dfs.encrypt.data.transfer.cipher.suites.)",
          "default": ""
        },
        "encrypt_data_transfer_cipher_suites": {
          "type": "string",
          "description": "This value may be either undefined or AES/CTR/NoPadding. If defined, then dfs.encrypt.data.transfer uses the specified cipher suite for data encryption. If not defined, then only the algorithm specified in dfs.encrypt.data.transfer.algorithm is used. By default, the property is not defined.",
          "default": ""
        },
        "encrypt_data_transfer_cipher_key_bitlength": {
          "type": "string",
          "description": "The key bitlength negotiated by dfsclient and datanode for encryption. This value may be set to either 128, 192 or 256.",
          "default": "128"
        },
        "trustedchannel_resolver_class": {
          "type": "string",
          "description": "TrustedChannelResolver is used to determine whether a channel is trusted for plain data transfer. The TrustedChannelResolver is invoked on both client and server side. If the resolver indicates that the channel is trusted, then the data transfer will not be encrypted even if dfs.encrypt.data.transfer is set to true. The default implementation returns false indicating that the channel is not trusted.",
          "default": ""
        },
        "data_transfer_protection": {
          "type": "string",
          "description": "A comma-separated list of SASL protection values used for secured connections to the DataNode when reading or writing block data. Possible values are authentication, integrity and privacy. authentication means authentication only and no integrity or privacy; integrity implies authentication and integrity are enabled; and privacy implies all of authentication, integrity and privacy are enabled. If dfs.encrypt.data.transfer is set to true, then it supersedes the setting for dfs.data.transfer.protection and enforces that all connections must use a specialized encrypted SASL handshake. This property is ignored for connections to a DataNode listening on a privileged port. In this case, it is assumed that the use of a privileged port establishes sufficient trust.",
          "default": ""
        },
        "data_transfer_saslproperties_resolver_class": {
          "type": "string",
          "description": "SaslPropertiesResolver used to resolve the QOP used for a connection to the DataNode when reading or writing block data. If not specified, the value of hadoop.security.saslproperties.resolver.class is used as the default value.",
          "default": ""
        },
        "client_file-block-storage-locations_num-threads": {
          "type": "string",
          "description": "Number of threads used for making parallel RPCs in DistributedFileSystem#getFileBlockStorageLocations().",
          "default": "10"
        },
        "client_file-block-storage-locations_timeout_millis": {
          "type": "string",
          "description": "Timeout (in milliseconds) for the parallel RPCs made in DistributedFileSystem#getFileBlockStorageLocations().",
          "default": "1000"
        },
        "client_cache_drop_behind_writes": {
          "type": "string",
          "description": "Just like dfs.datanode.drop.cache.behind.writes, this setting causes the page cache to be dropped behind HDFS writes, potentially freeing up more memory for other uses. Unlike dfs.datanode.drop.cache.behind.writes, this is a client-side setting rather than a setting for the entire datanode. If present, this setting will override the DataNode default. If the native libraries are not available to the DataNode, this configuration has no effect.",
          "default": ""
        },
        "client_cache_drop_behind_reads": {
          "type": "string",
          "description": "Just like dfs.datanode.drop.cache.behind.reads, this setting causes the page cache to be dropped behind HDFS reads, potentially freeing up more memory for other uses. Unlike dfs.datanode.drop.cache.behind.reads, this is a client-side setting rather than a setting for the entire datanode. If present, this setting will override the DataNode default. If the native libraries are not available to the DataNode, this configuration has no effect.",
          "default": ""
        },
        "client_cache_readahead": {
          "type": "string",
          "description": "When using remote reads, this setting causes the datanode to read ahead in the block file using posix_fadvise, potentially decreasing I/O wait times. Unlike dfs.datanode.readahead.bytes, this is a client-side setting rather than a setting for the entire datanode. If present, this setting will override the DataNode default. When using local reads, this setting determines how much readahead we do in BlockReaderLocal. If the native libraries are not available to the DataNode, this configuration has no effect.",
          "default": ""
        },
        "client_mmap_enabled": {
          "type": "boolean",
          "description": "If this is set to false, the client won't attempt to perform memory-mapped reads.",
          "default": true
        },
        "client_mmap_cache_size": {
          "type": "string",
          "description": "When zero-copy reads are used, the DFSClient keeps a cache of recently used memory mapped regions. This parameter controls the maximum number of entries that we will keep in that cache. The larger this number is, the more file descriptors we will potentially use for memory-mapped files. mmaped files also use virtual address space. You may need to increase your ulimit virtual address space limits before increasing the client mmap cache size. Note that you can still do zero-copy reads when this size is set to 0.",
          "default": "256"
        },
        "client_mmap_cache_timeout_ms": {
          "type": "string",
          "description": "The minimum length of time that we will keep an mmap entry in the cache between uses. If an entry is in the cache longer than this, and nobody uses it, it will be removed by a background thread.",
          "default": "3600000"
        },
        "client_mmap_retry_timeout_ms": {
          "type": "string",
          "description": "The minimum amount of time that we will wait before retrying a failed mmap operation.",
          "default": "300000"
        },
        "client_short_circuit_replica_stale_threshold_ms": {
          "type": "string",
          "description": "The maximum amount of time that we will consider a short-circuit replica to be valid, if there is no communication from the DataNode. After this time has elapsed, we will re-fetch the short-circuit replica even if it is in the cache.",
          "default": "1800000"
        },
        "cachereport_intervalmsec": {
          "type": "string",
          "description": "Determines cache reporting interval in milliseconds. After this amount of time, the DataNode sends a full report of its cache state to the NameNode. The NameNode uses the cache report to update its map of cached blocks to DataNode locations. This configuration has no effect if in-memory caching has been disabled by setting dfs.datanode.max.locked.memory to 0 (which is the default). If the native libraries are not available to the DataNode, this configuration has no effect.",
          "default": "10000"
        },
        "webhdfs_user_provider_user_pattern": {
          "type": "string",
          "description": "Valid pattern for user and group names for webhdfs, it must be a valid java regex.",
          "default": "^[A-Za-z_][A-Za-z0-9._-]*[$]?$"
        },
        "client_read_shortcircuit": {
          "type": "boolean",
          "description": "This configuration parameter turns on short-circuit local reads.",
          "default": true
        },
        "ha_fencing_methods": {
          "type": "string",
          "description": "List of fencing methods to use for service fencing. May contain builtin methods (eg shell and sshfence) or user-defined method.",
          "default": "shell(/bin/true)"
        },
        "client_read_shortcircuit_skip_checksum": {
          "type": "boolean",
          "description": "If this configuration parameter is set, short-circuit local reads will skip checksums. This is normally not recommended, but it may be useful for special setups. You might consider using this if you are doing your own checksumming outside of HDFS.",
          "default": false
        },
        "client_read_shortcircuit_streams_cache_size": {
          "type": "string",
          "description": "The DFSClient maintains a cache of recently opened file descriptors. This parameter controls the size of that cache. Setting this higher will use more file descriptors, but potentially provide better performance on workloads involving lots of seeks.",
          "default": "256"
        },
        "client_read_shortcircuit_streams_cache_expiry_ms": {
          "type": "string",
          "description": "This controls the minimum amount of time file descriptors need to sit in the client cache context before they can be closed for being inactive for too long.",
          "default": "300000"
        },
        "block_local-path-access_user": {
          "type": "string",
          "description": "Comma separated list of the users allowd to open block files on legacy short-circuit local read.",
          "default": ""
        },
        "client_domain_socket_data_traffic": {
          "type": "boolean",
          "description": "This control whether we will try to pass normal data traffic over UNIX domain socket rather than over TCP socket on node-local data transfer. This is currently experimental and turned off by default.",
          "default": false
        },
        "client_slow_io_warning_threshold_ms": {
          "type": "string",
          "description": "The threshold in milliseconds at which we will log a slow io warning in a dfsclient. By default, this parameter is set to 30000 milliseconds (30 seconds).",
          "default": "30000"
        },
        "encryption_key_provider_uri": {
          "type": "string",
          "description": "The KeyProvider to use when interacting with encryption keys used when reading and writing to an encryption zone.",
          "default": ""
        },
        "storage_policy_enabled": {
          "type": "boolean",
          "description": "Allow users to change the storage policy on files and directories.",
          "default": true
        },
        "common_configuration_version": {
          "type": "string",
          "description": "Version of this configuration file.",
          "default": "0.23.0"
        },
        "tmp_dir": {
          "type": "string",
          "description": "A base for other temporary directories.",
          "default": "/tmp/hadoop-$(whoami)"
        },
        "http_filter_initializer": {
          "type": "string",
          "description": "A comma separated list of class names. Each class in the list must extend org.apache.hadoop.http.FilterInitializer. The corresponding Filter will be initialized. Then, the Filter will be applied to all user facing jsp and servlet web pages. The ordering of the list defines the ordering of the filters.",
          "default": "org.apache.hadoop.security.AuthenticationFilterInitializer"
        },
        "security_authorization": {
          "type": "boolean",
          "description": "Is service-level authorization enabled?",
          "default": false
        },
        "security_group_mapping": {
          "type": "string",
          "description": "Class for user to group mapping (get groups for a given user) for ACL. The default implementation, org.apache.hadoop.security.JniBasedUnixGroupsMappingWithFallback, will determine if the Java Native Interface (JNI) is available. If JNI is available the implementation will use the API within hadoop to resolve a list of groups for a user. If JNI is not available then the shell implementation, ShellBasedUnixGroupsMapping, is used. This implementation shells out to the Linux/Unix environment with the bash -c groups command to resolve a list of groups for a user.",
          "default": "org.apache.hadoop.security.JniBasedUnixGroupsMappingWithFallback"
        },
        "security_groups_cache_secs": {
          "type": "string",
          "description": "This is the config controlling the validity of the entries in the cache containing the user->group mapping. When this duration has expired, then the implementation of the group mapping provider is invoked to get the groups of the user and then cached back.",
          "default": "300"
        },
        "security_groups_negative-cache_secs": {
          "type": "string",
          "description": "Expiration time for entries in the the negative user-to-group mapping caching, in seconds. This is useful when invalid users are retrying frequently. It is suggested to set a small value for this expiration, since a transient error in group lookup could temporarily lock out a legitimate user. Set this to zero or negative value to disable negative user-to-group caching.",
          "default": "30"
        },
        "security_groups_cache_warn_after_ms": {
          "type": "string",
          "description": "If looking up a single user to group takes longer than this amount of milliseconds, we will log a warning message.",
          "default": "5000"
        },
        "security_group_mapping_ldap_url": {
          "type": "string",
          "description": "The URL of the LDAP server to use for resolving user groups when using the LdapGroupsMapping user to group mapping.",
          "default": ""
        },
        "security_group_mapping_ldap_ssl": {
          "type": "boolean",
          "description": "Whether or not to use SSL when connecting to the LDAP server.",
          "default": false
        },
        "security_group_mapping_ldap_ssl_keystore": {
          "type": "string",
          "description": "File path to the SSL keystore that contains the SSL certificate required by the LDAP server.",
          "default": ""
        },
        "security_group_mapping_ldap_ssl_keystore_password_file": {
          "type": "string",
          "description": "The path to a file containing the password of the LDAP SSL keystore. IMPORTANT: This file should be readable only by the Unix user running the daemons.",
          "default": ""
        },
        "security_group_mapping_ldap_bind_user": {
          "type": "string",
          "description": "The distinguished name of the user to bind as when connecting to the LDAP server. This may be left blank if the LDAP server supports anonymous binds.",
          "default": ""
        },
        "security_group_mapping_ldap_password_file": {
          "type": "string",
          "description": "The path to a file containing the password of the bind user. IMPORTANT: This file should be readable only by the Unix user running the daemons.",
          "default": ""
        },
        "security_group_mapping_ldap_base": {
          "type": "string",
          "description": "The search base for the LDAP connection. This is a distinguished name, and will typically be the root of the LDAP directory.",
          "default": ""
        },
        "security_group_mapping_ldap_search_filter_user": {
          "type": "string",
          "description": "An additional filter to use when searching for LDAP users. The default will usually be appropriate for Active Directory installations. If connecting to an LDAP server with a non-AD schema, this should be replaced with (&(objectClass=inetOrgPerson)(uid={0}). {0} is a special string used to denote where the username fits into the filter.",
          "default": ""
        },
        "security_group_mapping_ldap_search_filter_group": {
          "type": "string",
          "description": "An additional filter to use when searching for LDAP groups. This should be changed when resolving groups against a non-Active Directory installation. posixGroups are currently not a supported group class.",
          "default": ""
        },
        "security_group_mapping_ldap_search_attr_member": {
          "type": "string",
          "description": "The attribute of the group object that identifies the users that are members of the group. The default will usually be appropriate for any LDAP installation.",
          "default": "member"
        },
        "security_group_mapping_ldap_search_attr_group_name": {
          "type": "string",
          "description": "The attribute of the group object that identifies the group name. The default will usually be appropriate for all LDAP systems.",
          "default": "cn"
        },
        "security_group_mapping_ldap_directory_search_timeout": {
          "type": "string",
          "description": "The attribute applied to the LDAP SearchControl properties to set a maximum time limit when searching and awaiting a result. Set to 0 if infinite wait period is desired. Default is 10 seconds. Units in milliseconds.",
          "default": "10000"
        },
        "security_service_user_name_key": {
          "type": "string",
          "description": "For those cases where the same RPC protocol is implemented by multiple servers, this configuration is required for specifying the principal name to use for the service when the client wishes to make an RPC call.",
          "default": ""
        },
        "security_service_uid_cache_secs": {
          "type": "string",
          "description": "This is the config controlling the validity of the entries in the cache containing the userId to userName and groupId to groupName used by NativeIO getFstat().",
          "default": "14400"
        },
        "rpc_protection": {
          "type": "string",
          "description": "A comma-separated list of protection values for secured sasl connections. Possible values are authentication, integrity and privacy. authentication means authentication only and no integrity or privacy; integrity implies authentication and integrity are enabled; and privacy implies all of authentication, integrity and privacy are enabled. hadoop.security.saslproperties.resolver.class can be used to override the hadoop.rpc.protection for a connection at the server side.",
          "default": "authentication"
        },
        "security_saslproperties_resolver_class": {
          "type": "string",
          "description": "SaslPropertiesResolver used to resolve the QOP used for a connection. If not specified, the full set of values specified in hadoop.rpc.protection is used while determining the QOP used for the connection. If a class is specified, then the QOP values returned by the class will be used while determining the QOP used for the connection.",
          "default": ""
        },
        "work_around_non_threadsafe_getpwuid": {
          "type": "boolean",
          "description": "Some operating systems or authentication modules are known to have broken implementations of getpwuid_r and getpwgid_r, such that these calls are not thread-safe. Symptoms of this problem include JVM crashes with a stack trace inside these functions. If your system exhibits this issue, enable this configuration parameter to include a lock around the calls as a workaround.",
          "default": false
        },
        "kerberos_kinit_command": {
          "type": "string",
          "description": "Used to periodically renew Kerberos credentials when provided to Hadoop. The default setting assumes that kinit is in the PATH of users running the Hadoop client. Change this to the absolute path to kinit if this is not the case.",
          "default": "kinit"
        },
        "hadoop_security_instrumentation_requires_admin": {
          "type": "boolean",
          "description": "Indicates if administrator ACLs are required to access instrumentation servlets (JMX, METRICS, CONF, STACKS).",
          "default": false
        },
        "security_auth_to_local": {
          "type": "string",
          "description": "Maps kerberos principals to local user names. This field must be base64 encoded.",
          "media": {
            "binaryEncoding": "base64",
            "type": "application/x-yaml"
          },
          "default": "UlVMRTpbMjokMUAkMF0oLiopcy8uKi9ub2JvZHkvClJVTEU6WzE6JDFAJDBdKC4qKXMvLiovbm9ib2R5Lwo="
        },
        "io_file_buffer_size": {
          "type": "string",
          "description": "The size of buffer for use in sequence files. The size of this buffer should probably be a multiple of hardware page size (4096 on Intel x86), and it determines how much data is buffered during read and write operations.",
          "default": "4096"
        },
        "io_bytes_per_checksum": {
          "type": "string",
          "description": "The number of bytes per checksum. Must not be larger than io.file.buffer.size.",
          "default": "512"
        },
        "io_skip_checksum_errors": {
          "type": "boolean",
          "description": "If true, when a checksum error is encountered while reading a sequence file, entries are skipped, instead of throwing an exception.",
          "default": false
        },
        "io_compression_codecs": {
          "type": "string",
          "description": "A comma-separated list of the compression codec classes that can be used for compression/decompression. In addition to any classes specified with this property (which take precedence), codec classes on the classpath are discovered using a Java ServiceLoader.",
          "default": ""
        },
        "io_compression_codec_bzip2_library": {
          "type": "string",
          "description": "The native-code library to be used for compression and decompression by the bzip2 codec. This library could be specified either by by name or the full pathname. In the former case, the library is located by the dynamic linker, usually searching the directories specified in the environment variable LD_LIBRARY_PATH. The value of 'system-native' indicates that the default system library should be used. To indicate that the algorithm should operate entirely in Java, specify 'java-builtin'.",
          "default": "system-native"
        },
        "io_serializations": {
          "type": "string",
          "description": "A list of serialization classes that can be used for obtaining serializers and deserializers.",
          "default": "org.apache.hadoop.io.serializer.WritableSerialization,org.apache.hadoop.io.serializer.avro.AvroSpecificSerialization,org.apache.hadoop.io.serializer.avro.AvroReflectSerialization"
        },
        "io_seqfile_local_dir": {
          "type": "string",
          "description": "The local directory where sequence file stores intermediate data files during merge. May be a comma-separated list of directories on different devices in order to spread disk i/o. Directories that do not exist are ignored.",
          "default": "${hadoop.tmp.dir}/io/local"
        },
        "io_map_index_skip": {
          "type": "string",
          "description": "Number of index entries to skip between each entry. Zero by default. Setting this to values larger than zero can facilitate opening large MapFiles using less memory.",
          "default": "0"
        },
        "io_map_index_interval": {
          "type": "string",
          "description": "MapFile consist of two files - data file (tuples) and index file (keys). For every io.map.index.interval records written in the data file, an entry (record-key, data-file-position) is written in the index file. This is to allow for doing binary search later within the index file to look up records by their keys and get their closest positions in the data file.",
          "default": "128"
        },
        "fs_trash_interval": {
          "type": "string",
          "description": "Number of minutes after which the checkpoint gets deleted. If zero, the trash feature is disabled. This option may be configured both on the server and the client. If trash is disabled server side then the client side configuration is checked. If trash is enabled on the server side then the value configured on the server is used and the client configuration value is ignored.",
          "default": "0"
        },
        "fs_trash_checkpoint_interval": {
          "type": "string",
          "description": "Number of minutes between trash checkpoints. Should be smaller or equal to fs.trash.interval. If zero, the value is set to the value of fs.trash.interval. Every time the checkpointer runs it creates a new checkpoint out of current and removes checkpoints created more than fs.trash.interval minutes ago.",
          "default": "0"
        },
        "fs_abstractfilesystem_file_impl": {
          "type": "string",
          "description": "The AbstractFileSystem for file: uris.",
          "default": "org.apache.hadoop.fs.local.LocalFs"
        },
        "fs_abstractfilesystem_har_impl": {
          "type": "string",
          "description": "The AbstractFileSystem for har: uris.",
          "default": "org.apache.hadoop.fs.HarFs"
        },
        "fs_abstractfilesystem_hdfs_impl": {
          "type": "string",
          "description": "The FileSystem for hdfs: uris.",
          "default": "org.apache.hadoop.fs.Hdfs"
        },
        "fs_abstractfilesystem_viewfs_impl": {
          "type": "string",
          "description": "The AbstractFileSystem for view file system for viewfs: uris (ie client side mount table:).",
          "default": "org.apache.hadoop.fs.viewfs.ViewFs"
        },
        "fs_ftp_host": {
          "type": "string",
          "description": "FTP filesystem connects to this server",
          "default": "0.0.0.0"
        },
        "fs_ftp_host_port": {
          "type": "string",
          "description": "FTP filesystem connects to fs.ftp.host on this port",
          "default": "21"
        },
        "fs_df_interval": {
          "type": "string",
          "description": "Disk usage statistics refresh interval in msec.",
          "default": "60000"
        },
        "fs_du_interval": {
          "type": "string",
          "description": "File space usage statistics refresh interval in msec.",
          "default": "600000"
        },
        "fs_s3_block_size": {
          "type": "string",
          "description": "Block size to use when writing files to S3.",
          "default": "67108864"
        },
        "fs_s3_buffer_dir": {
          "type": "string",
          "description": "Determines where on the local filesystem the S3 filesystem should store files before sending them to S3 (or after retrieving them from S3).",
          "default": "${hadoop.tmp.dir}/s3"
        },
        "fs_s3_maxretries": {
          "type": "string",
          "description": "The maximum number of retries for reading or writing files to S3, before we signal failure to the application.",
          "default": "4"
        },
        "fs_s3_sleep_time_seconds": {
          "type": "string",
          "description": "The number of seconds to sleep between each S3 retry.",
          "default": "10"
        },
        "sf_swift_impl": {
          "type": "string",
          "description": "The implementation class of the OpenStack Swift Filesystem.",
          "default": "org.apache.hadoop.fs.swift.snative.SwiftNativeFileSystem"
        },
        "fs_automatic_close": {
          "type": "boolean",
          "description": "By default, FileSystem instances are automatically closed at program exit using a JVM shutdown hook. Setting this property to false disables this behavior. This is an advanced option that should only be used by server applications requiring a more carefully orchestrated shutdown sequence.",
          "default": true
        },
        "fs_s3n_block_size": {
          "type": "string",
          "description": "Block size to use when reading files using the native S3 filesystem (s3n: URIs).",
          "default": "67108864"
        },
        "fs_s3n_multipart_uploads_enabled": {
          "type": "boolean",
          "description": "Setting this property to true enables multiple uploads to native S3 filesystem. When uploading a file, it is split into blocks if the size is larger than fs.s3n.multipart.uploads.block.size.",
          "default": false
        },
        "fs_s3n_multipart_uploads_block_size": {
          "type": "string",
          "description": "The block size for multipart uploads to native S3 filesystem. Default size is 64MB.",
          "default": "67108864"
        },
        "fs_s3n_multipart_copy_block_size": {
          "type": "string",
          "description": "The block size for multipart copy in native S3 filesystem. Default size is 5GB.",
          "default": "5368709120"
        },
        "fs_s3n_server-side-encrpytion-algorithm": {
          "type": "string",
          "description": "Specify a server-side encryption algorithm for S3. The default is NULL, and the only other currently allowable value is AES256.",
          "default": ""
        },
        "fs_s3n_access_key": {
          "type": "string",
          "description": "AWS access key ID. Omit for Role-based authentication.",
          "default": ""
        },
        "fs_s3n_secret_key": {
          "type": "string",
          "description": "AWS secret key. Omit for Role-based authentication.",
          "default": ""
        },
        "fs_s3n_connection_maximum": {
          "type": "string",
          "description": "Controls the maximum number of simultaneous connections to S3.",
          "default": "15"
        },
        "fs_s3n_connection_ssl_enabled": {
          "type": "boolean",
          "description": "Enables or disables SSL connections to S3.",
          "default": true
        },
        "fs_s3n_attempts_maximum": {
          "type": "string",
          "description": "How many times we should retry commands on transient errors.",
          "default": "10"
        },
        "fs_s3n_connection_timeout": {
          "type": "string",
          "description": "Socket connection timeout in seconds.",
          "default": "5000"
        },
        "fs_s3n_paging_maximum": {
          "type": "string",
          "description": "How many keys to request from S3 when doing directory listings at a time.",
          "default": "5000"
        },
        "fs_s3n_multipart_size": {
          "type": "string",
          "description": "How big (in bytes) to split upload or copy operations up into.",
          "default": "104857600"
        },
        "fs_s3n_multipart_threshold": {
          "type": "string",
          "description": "Threshold before uploads or copies use parallel multipart operations.",
          "default": "2147483647"
        },
        "fs_s3n_acl_default": {
          "type": "string",
          "description": "Set a canned ACL for newly created and copied objects. Value may be private, public-read, public-read-write, authenticated-read, log-delivery-write, bucket-owner-read, or bucket-owner-full-control.",
          "default": ""
        },
        "fs_s3n_multipart_purge": {
          "type": "boolean",
          "description": "True if you want to purge existing multipart uploads that may not have been completed/aborted correctly",
          "default": false
        },
        "fs_s3n_multipart_purge_age": {
          "type": "string",
          "description": "Minimum age in seconds of multipart uploads to purge",
          "default": "86400"
        },
        "fs_s3n_buffer_dir": {
          "type": "string",
          "description": "Comma separated list of directories that will be used to buffer file uploads to.",
          "default": "${hadoop.tmp.dir}/s3a"
        },
        "fs_s3n_impl": {
          "type": "string",
          "description": "The implementation class of the S3A Filesystem.",
          "default": "org.apache.hadoop.fs.s3a.S3AFileSystem"
        },
        "io_seqfile_compress_blocksize": {
          "type": "string",
          "description": "The minimum block size for compression in block compressed SequenceFiles.",
          "default": "1000000"
        },
        "io_seqfile_lazydecompress": {
          "type": "boolean",
          "description": "Should values of block-compressed SequenceFiles be decompressed only when necessary.",
          "default": true
        },
        "io_seqfile_sorter_recordlimit": {
          "type": "string",
          "description": "The limit on number of records to be kept in memory in a spill in SequenceFiles.Sorter",
          "default": "1000000"
        },
        "io_seqfile_bloom_size": {
          "type": "string",
          "description": "The size of BloomFilter-s used in BloomMapFile. Each time this many keys is appended the next BloomFilter will be created (inside a DynamicBloomFilter). Larger values minimize the number of filters, which slightly increases the performance, but may waste too much space if the total number of keys is usually much smaller than this number.",
          "default": "1048576"
        },
        "io_seqfile_bloom_error_rate": {
          "type": "string",
          "description": "The rate of false positives in BloomFilter-s used in BloomMapFile. As this value decreases, the size of BloomFilter-s increases exponentially. This value is the probability of encountering false positives (default is 0.5%).",
          "default": "0.005"
        },
        "hadoop_util_hash_type": {
          "type": "string",
          "description": "The default implementation of Hash. Currently this can take one of the two values: 'murmur' to select MurmurHash and 'jenkins' to select JenkinsHash.",
          "default": "murmur"
        },
        "ipc_client_idlethreshold": {
          "type": "string",
          "description": "Defines the threshold number of connections after which connections will be inspected for idleness.",
          "default": "4000"
        },
        "ipc_client_kill_max": {
          "type": "string",
          "description": "Defines the maximum number of clients to disconnect in one go.",
          "default": "10"
        },
        "ipc_client_connection_maxidletime": {
          "type": "string",
          "description": "The maximum time in msec after which a client will bring down the connection to the server.",
          "default": "10000"
        },
        "ipc_client_connect_retry_interval": {
          "type": "string",
          "description": "Indicates the number of milliseconds a client will wait for before retrying to establish a server connection.",
          "default": "1000"
        },
        "ipc_client_connect_timeout": {
          "type": "string",
          "description": "Indicates the number of milliseconds a client will wait for the socket to establish a server connection.",
          "default": "20000"
        },
        "ipc_client_connect_max_retries_on_timeouts": {
          "type": "string",
          "description": "Indicates the number of retries a client will make on socket timeout to establish a server connection.",
          "default": "45"
        },
        "ipc_server_listen_queue_size": {
          "type": "string",
          "description": "Indicates the number of retries a client will make on socket timeout to establish a server connection.",
          "default": "45"
        },
        "hadoop_security_impersonation_provider_class": {
          "type": "string",
          "description": "A class which implements ImpersonationProvider interface, used to authorize whether one user can impersonate a specific user. If not specified, the DefaultImpersonationProvider will be used. If a class is specified, then that class will be used to determine the impersonation capability.",
          "default": ""
        },
        "hadoop_rpc_socket_factory_class_default": {
          "type": "string",
          "description": "Default SocketFactory to use. This parameter is expected to be formatted as 'package.FactoryClassName'.",
          "default": "org.apache.hadoop.net.StandardSocketFactory"
        },
        "hadoop_rpc_socket_factory_class_client-protocol": {
          "type": "string",
          "description": "SocketFactory to use to connect to a DFS. If null or empty, use hadoop.rpc.socket.class.default. This socket factory is also used by DFSClient to create sockets to DataNodes.",
          "default": ""
        },
        "hadoop_socks_server": {
          "type": "string",
          "description": "Address (host:port) of the SOCKS server to be used by the SocksSocketFactory.",
          "default": ""
        },
        "net_topology_node_switch_mapping_impl": {
          "type": "string",
          "description": "The default implementation of the DNSToSwitchMapping. It invokes a script specified in net.topology.script.file.name to resolve node names. If the value for net.topology.script.file.name is not set, the default value of DEFAULT_RACK is returned for all node names.",
          "default": "org.apache.hadoop.net.ScriptBasedMapping"
        },
        "net_topology_impl": {
          "type": "string",
          "description": "The default implementation of NetworkTopology which is classic three layer one.",
          "default": "org.apache.hadoop.net.NetworkTopology"
        },
        "net_topology_script_file_name": {
          "type": "string",
          "description": "The script name that should be invoked to resolve DNS names to NetworkTopology names. Example: the script would take host.foo.bar as an argument, and return /rack1 as the output.",
          "default": ""
        },
        "net_topology_script_number_args": {
          "type": "string",
          "description": "The max number of args that the script configured with net.topology.script.file.name should be run with. Each arg is an IP address.",
          "default": "100"
        },
        "net_topology_table_file_name": {
          "type": "string",
          "description": "The file name for a topology file, which is used when the net.topology.node.switch.mapping.impl property is set to org.apache.hadoop.net.TableMapping. The file format is a two column text file, with columns separated by whitespace. The first column is a DNS or IP address and the second column specifies the rack where the address maps. If no entry corresponding to a host in the cluster is found, then /default-rack is assumed.",
          "default": ""
        },
        "file_stream-buffer-size": {
          "type": "string",
          "description": "The size of buffer to stream files. The size of this buffer should probably be a multiple of hardware page size (4096 on Intel x86), and it determines how much data is buffered during read and write operations.",
          "default": "4096"
        },
        "file_bytes-per-checksum": {
          "type": "string",
          "description": "The number of bytes per checksum. Must not be larger than file.stream-buffer-size.",
          "default": "512"
        },
        "file_client-write-packet-size": {
          "type": "string",
          "description": "Packet size for clients to write.",
          "default": "65536"
        },
        "file_blocksize": {
          "type": "string",
          "description": "Block size",
          "default": "67108864"
        },
        "file_replication": {
          "type": "string",
          "description": "Replication factor",
          "default": "1"
        },
        "s3_stream-buffer-size": {
          "type": "string",
          "description": "The size of buffer to stream files. The size of this buffer should probably be a multiple of hardware page size (4096 on Intel x86), and it determines how much data is buffered during read and write operations.",
          "default": "4096"
        },
        "s3_bytes-per-checksum": {
          "type": "string",
          "description": "The number of bytes per checksum. Must not be larger than s3.stream-buffer-size.",
          "default": "512"
        },
        "s3_client-write-packet-size": {
          "type": "string",
          "description": "Packet size for clients to write.",
          "default": "65536"
        },
        "s3_blocksize": {
          "type": "string",
          "description": "Block size",
          "default": "67108864"
        },
        "s3_replication": {
          "type": "string",
          "description": "Replication factor",
          "default": "3"
        },
        "s3native_stream-buffer-size": {
          "type": "string",
          "description": "The size of buffer to stream files. The size of this buffer should probably be a multiple of hardware page size (4096 on Intel x86), and it determines how much data is buffered during read and write operations.",
          "default": "4096"
        },
        "s3native_bytes-per-checksum": {
          "type": "string",
          "description": "The number of bytes per checksum. Must not be larger than s3native.stream-buffer-size.",
          "default": "512"
        },
        "s3native_client-write-packet-size": {
          "type": "string",
          "description": "Packet size for clients to write",
          "default": "65536"
        },
        "s3native_blocksize": {
          "type": "string",
          "description": "Block size",
          "default": "67108864"
        },
        "s3native_replication": {
          "type": "string",
          "description": "Replication factor",
          "default": "3"
        },
        "ftp_stream-buffer-size": {
          "type": "string",
          "description": "The size of buffer to stream files. The size of this buffer should probably be a multiple of hardware page size (4096 on Intel x86), and it determines how much data is buffered during read and write operations.",
          "default": "4096"
        },
        "ftp_bytes-per-checksum": {
          "type": "string",
          "description": "The number of bytes per checksum. Must not be larger than ftp.stream-buffer-size",
          "default": "512"
        },
        "ftp_client-write-packet-size": {
          "type": "string",
          "description": "Packet size for clients to write.",
          "default": "65536"
        },
        "ftp_blocksize": {
          "type": "string",
          "description": "Block size.",
          "default": "67108864"
        },
        "ftp_replication": {
          "type": "string",
          "description": "Replication factor",
          "default": "3"
        },
        "tfile_io_chunk_size": {
          "type": "string",
          "description": "Value chunk size in bytes. Default to 1MB. Values of the length less than the chunk size is guaranteed to have known value length in read time (See also TFile.Reader.Scanner.Entry.isValueLengthKnown()).",
          "default": "1048576"
        },
        "tfile_io_output_buffer_size": {
          "type": "string",
          "description": "Buffer size used for FSDataOutputStream in bytes.",
          "default": "262144"
        },
        "tfile_fs_input_buffer_size": {
          "type": "string",
          "description": "Buffer size used for FSDataInputStream in bytes.",
          "default": "262144"
        },
        "hadoop_http_authentication_token_validity": {
          "type": "string",
          "description": "Indicates how long (in seconds) an authentication token is valid before it has to be renewed.",
          "default": "36000"
        },
        "hadoop_http_authentication_cookie_domain": {
          "type": "string",
          "description": "The domain to use for the HTTP cookie that stores the authentication token. In order to authentiation to work correctly across all Hadoop nodes web-consoles the domain must be correctly set. IMPORTANT: when using IP addresses, browsers ignore cookies with domain settings. For this setting to work properly all nodes in the cluster must be configured to generate URLs with hostname.domain names on it.",
          "default": ""
        },
        "hadoop_http_authentication_simple_anonymous_allowed": {
          "type": "boolean",
          "description": "Indicates if anonymous requests are allowed when using 'simple' authentication.",
          "default": true
        },
        "hadoop_http_authentication_kerberos_principal": {
          "type": "string",
          "description": "Indicates the Kerberos principal to be used for HTTP endpoint. The principal MUST start with 'HTTP/' as per Kerberos HTTP SPNEGO specification.",
          "default": "HTTP/_HOST@LOCALHOST"
        },
        "hadoop_http_authentication_kerberos_keytab": {
          "type": "string",
          "description": "Location of the keytab file with the credentials for the principal. Referring to the same keytab file Oozie uses for its Kerberos credentials for Hadoop.",
          "default": "${user.home}/hadoop.keytab"
        },
        "dfs_ha_fencing_ssh_connect-timeout": {
          "type": "string",
          "description": "SSH connection timeout, in milliseconds, to use with the builtin sshfence fencer.",
          "default": "30000"
        },
        "dfs_ha_fencing_ssh_private-key-files": {
          "type": "string",
          "description": "The SSH private key files to use with the builtin sshfence fencer.",
          "default": ""
        },
        "hadoop_http_staticuser_user": {
          "type": "string",
          "description": "The user name to filter as, on static web filters while rendering content. An example use is the HDFS web UI (user to be used for browsing files).",
          "default": "dr.who"
        },
        "ha_zookeeper_session-timeout-ms": {
          "type": "string",
          "description": "The session timeout to use when the ZKFC connects to ZooKeeper. Setting this value to a lower value implies that server crashes will be detected more quickly, but risks triggering failover too aggressively in the case of a transient error or network blip.",
          "default": "5000"
        },
        "hadoop_ssl_keystores_factory_class": {
          "type": "string",
          "description": "The keystores factory to use for retrieving certificates.",
          "default": "org.apache.hadoop.security.ssl.FileBasedKeyStoresFactory"
        },
        "hadoop_ssl_require_client_cert": {
          "type": "boolean",
          "description": "Whether client certificates are required",
          "default": false
        },
        "hadoop_jetty_logs_serve_aliases": {
          "type": "boolean",
          "description": "Enable/Disable aliases serving from jetty",
          "default": false
        },
        "fs_permissions_umask-mode": {
          "type": "string",
          "description": "The umask used when creating files and directories. Can be in octal or in symbolic. Examples are: '022' (octal for u=rwx,g=r-x,o=r-x in symbolic), or 'u=rwx,g=rwx,o=' (symbolic for 007 in octal).",
          "default": "022"
        },
        "ha_health-monitor_connect-retry-interval_ms": {
          "type": "string",
          "description": "How often to retry connecting to the service.",
          "default": "1000"
        },
        "ha_health-monitor_check-interval_ms": {
          "type": "string",
          "description": "How often to check the service.",
          "default": "1000"
        },
        "ha_health-monitor_sleep-after-disconnect_ms": {
          "type": "string",
          "description": "How long to sleep after an unexpected RPC error.",
          "default": "1000"
        },
        "ha_health-monitor_rpc-timeout_ms": {
          "type": "string",
          "description": "Timeout for the actual monitorHealth() calls.",
          "default": "45000"
        },
        "ha_failover-controller_new-active_rpc-timeout_ms": {
          "type": "string",
          "description": "Timeout that the FC waits for the new active to become active",
          "default": "60000"
        },
        "ha_failover-controller_graceful-fence_rpc-timeout_ms": {
          "type": "string",
          "description": "Timeout that the FC waits for the old active to go to standby.",
          "default": "5000"
        },
        "ha_failover-controller_graceful-fence_connection_retries": {
          "type": "string",
          "description": "FC connection retries for graceful fencing",
          "default": "1"
        },
        "ha_failover-controller_cli-check_rpc-timeout_ms": {
          "type": "string",
          "description": "Timeout that the CLI (manual) FC waits for monitorHealth, getServiceState",
          "default": "20000"
        },
        "ipc_client_fallback-to-simple-auth-allowed": {
          "type": "boolean",
          "description": "When a client is configured to attempt a secure connection, but attempts to connect to an insecure server, that server may instruct the client to switch to SASL SIMPLE (unsecure) authentication. This setting controls whether or not the client will accept this instruction from the server. When false (the default), the client will not allow the fallback to SIMPLE authentication, and will abort the connection.",
          "default": false
        },
        "fs_client_resolve_remote_symlinks": {
          "type": "boolean",
          "description": "Whether to resolve symlinks when accessing a remote Hadoop filesystem. Setting this to false causes an exception to be thrown upon encountering a symlink. This setting does not apply to local filesystems, which automatically resolve local symlinks.",
          "default": true
        },
        "nfs_exports_allowed_hosts": {
          "type": "string",
          "description": "By default, the export can be mounted by any client. The value string contains machine name and access privilege, separated by whitespace characters. The machine name format can be a single host, a Java regular expression, or an IPv4 address. The access privilege uses rw or ro to specify read/write or read-only access of the machines to exports. If the access privilege is not provided, the default is read-only. Entries are separated by ';'.",
          "default": "* rw"
        },
        "hadoop_user_group_static_mapping_overrides": {
          "type": "string",
          "description": "Static mapping of user to groups. This will override the groups if available in the system for the specified user. In otherwords, groups look-up will not happen for these users, instead groups mapped in this configuration will be used. Mapping should be in this format. user1=group1,group2;user2=;user3=group2; Default, 'dr.who=;' will consider 'dr.who' as user without groups.",
          "default": ""
        },
        "rpc_metrics_quantile_enable": {
          "type": "boolean",
          "description": "Setting this property to true and rpc.metrics.percentiles.intervals to a comma-separated list of the granularity in seconds, the 50/75/90/95/99th percentile latency for rpc queue/processing time in milliseconds are added to rpc metrics.",
          "default": false
        },
        "rpc_metrics_percentiles_intervals": {
          "type": "string",
          "description": "A comma-separated list of the granularity in seconds for the metrics which describe the 50/75/90/95/99th percentile latency for rpc queue/processing time. The metrics are outputted if rpc.metrics.quantile.enable is set to true.",
          "default": ""
        }
      },
      "required": [
        "name_node_rpc_port",
        "name_node_http_port",
        "name_node_https_port",
        "journal_node_rpc_port",
        "journal_node_http_port",
        "journal_node_https_port",
        "data_node_rpc_port",
        "data_node_http_port",
        "data_node_https_port",
        "data_node_ipc_port",
        "permissions_enabled",
        "compress_image",
        "image_compression_codec",
        "hadoop_root_logger",
        "ipc_client_connect_max_retries",
        "namenode_rpc-bind-host_name_node_0",
        "namenode_rpc-bind-host_name_node_1",
        "namenode_http-bind-host_name_node_0",
        "namenode_http-bind-host_name_node_1",
        "hadoop_hdfs_configuration_version",
        "client_cached_conn_retry",
        "default_chunk_view_size",
        "permissions_superusergroup",
        "block_access_token_enable",
        "block_access_key_update_interval",
        "block_access_token_lifetime",
        "replication",
        "replication_max",
        "blocksize",
        "client_block_write_retries",
        "client_block_write_replace-datanode-on-failure_enable",
        "client_block_write_replace-datanode-on-failure_policy",
        "client_block_write_replace-datanode-on-failure_best-effort",
        "blockreport_intervalMsec",
        "blockreport_initialDelay",
        "blockreport_split_threshold",
        "heartbeat_interval",
        "stream-buffer-size",
        "bytes-per-checksum",
        "client-write-packet-size",
        "client_write_exclude_nodes_cache_expiry_interval_millis",
        "image_transfer_timeout",
        "image_transfer_bandwidthPerSec",
        "image_transfer_chunksize",
        "client_failover_max_attempts",
        "client_failover_sleep_base_millis",
        "client_failover_sleep_max_millis",
        "client_failover_connection_retries",
        "client_failover_connection_retries_on_timeouts",
        "client_datanode-restart_timeout",
        "ha_log-roll_period",
        "ha_tail-edits_period",
        "support_append",
        "short_circuit_shared_memory_watcher_interrupt_check_ms",
        "webhdfs_enabled",
        "fuse_connection_timeout",
        "fuse_timer_period",
        "encrypt_data_transfer",
        "encrypt_data_transfer_cipher_key_bitlength",
        "client_file-block-storage-locations_num-threads",
        "client_file-block-storage-locations_timeout_millis",
        "client_mmap_enabled",
        "client_mmap_cache_size",
        "client_mmap_cache_timeout_ms",
        "client_mmap_retry_timeout_ms",
        "client_short_circuit_replica_stale_threshold_ms",
        "cachereport_intervalmsec",
        "webhdfs_user_provider_user_pattern",
        "client_read_shortcircuit",
        "client_read_shortcircuit_skip_checksum",
        "client_read_shortcircuit_streams_cache_size",
        "client_read_shortcircuit_streams_cache_expiry_ms",
        "client_domain_socket_data_traffic",
        "client_slow_io_warning_threshold_ms",
        "storage_policy_enabled",
        "common_configuration_version",
        "tmp_dir",
        "http_filter_initializer",
        "security_authorization",
        "security_group_mapping",
        "security_groups_cache_secs",
        "security_groups_negative-cache_secs",
        "security_groups_cache_warn_after_ms",
        "security_group_mapping_ldap_ssl",
        "security_group_mapping_ldap_search_attr_member",
        "security_group_mapping_ldap_search_attr_group_name",
        "security_group_mapping_ldap_directory_search_timeout",
        "security_service_uid_cache_secs",
        "rpc_protection",
        "work_around_non_threadsafe_getpwuid",
        "kerberos_kinit_command",
        "io_file_buffer_size",
        "io_bytes_per_checksum",
        "io_skip_checksum_errors",
        "io_compression_codec_bzip2_library",
        "io_serializations",
        "io_seqfile_local_dir",
        "io_map_index_skip",
        "fs_trash_interval",
        "fs_trash_checkpoint_interval",
        "fs_abstractfilesystem_file_impl",
        "fs_abstractfilesystem_har_impl",
        "fs_abstractfilesystem_hdfs_impl",
        "fs_abstractfilesystem_viewfs_impl",
        "fs_ftp_host",
        "fs_ftp_host_port",
        "fs_df_interval",
        "fs_du_interval",
        "fs_s3_block_size",
        "fs_s3_buffer_dir",
        "fs_s3_maxretries",
        "fs_s3_sleep_time_seconds",
        "sf_swift_impl",
        "fs_automatic_close",
        "fs_s3n_block_size",
        "fs_s3n_multipart_uploads_enabled",
        "fs_s3n_multipart_uploads_block_size",
        "fs_s3n_multipart_copy_block_size",
        "fs_s3n_connection_maximum",
        "fs_s3n_connection_ssl_enabled",
        "fs_s3n_attempts_maximum",
        "fs_s3n_connection_timeout",
        "fs_s3n_paging_maximum",
        "fs_s3n_multipart_size",
        "fs_s3n_multipart_threshold",
        "fs_s3n_multipart_purge",
        "fs_s3n_multipart_purge_age",
        "fs_s3n_buffer_dir",
        "fs_s3n_impl",
        "io_seqfile_compress_blocksize",
        "io_seqfile_lazydecompress",
        "io_seqfile_sorter_recordlimit",
        "io_seqfile_bloom_size",
        "io_seqfile_bloom_error_rate",
        "hadoop_util_hash_type",
        "ipc_client_idlethreshold",
        "ipc_client_kill_max",
        "ipc_client_connection_maxidletime",
        "ipc_client_connect_retry_interval",
        "ipc_client_connect_timeout",
        "ipc_client_connect_max_retries_on_timeouts",
        "hadoop_rpc_socket_factory_class_default",
        "net_topology_node_switch_mapping_impl",
        "net_topology_impl",
        "net_topology_script_number_args",
        "file_stream-buffer-size",
        "file_bytes-per-checksum",
        "file_client-write-packet-size",
        "file_blocksize",
        "file_replication",
        "s3_stream-buffer-size",
        "s3_bytes-per-checksum",
        "s3_client-write-packet-size",
        "s3_blocksize",
        "s3_replication",
        "s3native_stream-buffer-size",
        "s3native_bytes-per-checksum",
        "s3native_client-write-packet-size",
        "s3native_blocksize",
        "s3native_replication",
        "ftp_stream-buffer-size",
        "ftp_bytes-per-checksum",
        "ftp_client-write-packet-size",
        "ftp_blocksize",
        "ftp_replication",
        "tfile_io_chunk_size",
        "tfile_io_output_buffer_size",
        "tfile_fs_input_buffer_size",
        "hadoop_http_authentication_token_validity",
        "hadoop_http_authentication_simple_anonymous_allowed",
        "hadoop_http_authentication_kerberos_principal",
        "hadoop_http_authentication_kerberos_keytab",
        "dfs_ha_fencing_ssh_connect-timeout",
        "hadoop_http_staticuser_user",
        "ha_zookeeper_session-timeout-ms",
        "hadoop_ssl_keystores_factory_class",
        "hadoop_ssl_require_client_cert",
        "hadoop_jetty_logs_serve_aliases",
        "fs_permissions_umask-mode",
        "ha_health-monitor_connect-retry-interval_ms",
        "ha_health-monitor_check-interval_ms",
        "ha_health-monitor_sleep-after-disconnect_ms",
        "ha_health-monitor_rpc-timeout_ms",
        "ha_failover-controller_new-active_rpc-timeout_ms",
        "ha_failover-controller_graceful-fence_connection_retries",
        "ha_failover-controller_cli-check_rpc-timeout_ms",
        "ipc_client_fallback-to-simple-auth-allowed",
        "fs_client_resolve_remote_symlinks",
        "nfs_exports_allowed_hosts",
        "rpc_metrics_quantile_enable"
      ]
    }
  }
}<|MERGE_RESOLUTION|>--- conflicted
+++ resolved
@@ -148,11 +148,7 @@
           "default": "0"
         },
         "placement": {
-<<<<<<< HEAD
-          "description": "Marathon-style placement constraints (e.g., [[\"hostname\", \"UNIQUE\"]]).",
-=======
-          "description": "Placement constraints for journal nodes (e.g., hostname:UNIQUE).",
->>>>>>> 06ae35be
+          "description": "Placement constraints for journal nodes (e.g., [[\"hostname\", \"UNIQUE\"]]).",
           "type": "string",
           "default": "[]",
           "media": {
@@ -507,11 +503,7 @@
           "default": ""
         },
         "placement": {
-<<<<<<< HEAD
-          "description": "Marathon-style placement constraints (e.g., [[\"hostname\", \"UNIQUE\"]]).",
-=======
-          "description": "Placement constraints for name nodes (e.g., hostname:UNIQUE).",
->>>>>>> 06ae35be
+          "description": "Placement constraints for name nodes (e.g., [[\"hostname\", \"UNIQUE\"]]).",
           "type": "string",
           "default": "[]",
           "media": {
@@ -749,11 +741,7 @@
           "default": "12"
         },
         "placement": {
-<<<<<<< HEAD
-          "description": "Marathon-style placement constraints (e.g., [[\"hostname\", \"UNIQUE\"]]).",
-=======
-          "description": "Placement constraints for data nodes (e.g., hostname:UNIQUE).",
->>>>>>> 06ae35be
+          "description": "Placement constraints for data nodes (e.g., [[\"hostname\", \"UNIQUE\"]]).",
           "type": "string",
           "default": "[]",
           "media": {
